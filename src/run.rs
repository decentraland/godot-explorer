--- conflicted
+++ resolved
@@ -21,24 +21,8 @@
     extras: Vec<String>,
     with_build_envs: Option<HashMap<String, String>>,
 ) -> Result<(), anyhow::Error> {
-<<<<<<< HEAD
     let with_build_envs = with_build_envs.unwrap_or_default();
     let program = get_godot_path();
-=======
-    let with_build_envs = match with_build_envs {
-        Some(vars) => vars,
-        None => HashMap::new(),
-    };
-
-    let program = adjust_canonicalization(
-        std::fs::canonicalize(format!(
-            "{}godot/{}",
-            BIN_FOLDER,
-            install_dependency::get_godot_executable_path().unwrap()
-        ))
-        .expect("Did you executed `cargo run -- install`?"),
-    );
->>>>>>> cd90a4b0
 
     println!("extras: {:?}", extras);
 
