--- conflicted
+++ resolved
@@ -9,21 +9,25 @@
 pub const GODOT4_BIN_BASE_URL: &str =
     "https://github.com/godotengine/godot/releases/download/4.3-stable/Godot_v4.3-stable_";
 
-pub const GODOT_CURRENT_VERSION: &str = "4.2.1";
+pub const GODOT_CURRENT_VERSION: &str = "4.3";
 
 pub const GODOT4_EXPORT_TEMPLATES_BASE_URL: &str =
-<<<<<<< HEAD
-    "https://github.com/godotengine/godot/releases/download/4.3-stable/Godot_v4.3-stable_export_templates.tpz";
-
-pub const GODOT_CURRENT_VERSION: &str = "4.3";
-=======
-    "https://github.com/decentraland/godotengine/releases/download/4.2.1-stable/";
+    "https://github.com/decentraland/godotengine/releases/download/4.3-stable/";
 
 pub const GODOT_PLATFORM_FILES: &[(&str, &[&str])] = &[
     ("ios", &["ios.zip"]),
-    ("android", &["android_debug.apk", "android_release.apk", "android_source.zip"]),
+    (
+        "android",
+        &[
+            "android_debug.apk",
+            "android_release.apk",
+            "android_source.zip",
+        ],
+    ),
     ("linux", &["linux_debug.x86_64", "linux_release.x86_64"]),
     ("macos", &["macos.zip"]),
-    ("windows", &["windows_debug_x86_64.exe", "windows_release_x86_64.exe"]),
-];
->>>>>>> 2ce7a3ca
+    (
+        "windows",
+        &["windows_debug_x86_64.exe", "windows_release_x86_64.exe"],
+    ),
+];