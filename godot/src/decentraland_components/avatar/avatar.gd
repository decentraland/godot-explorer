class_name Avatar
extends DclAvatar

signal avatar_loaded

# Debug to store each avatar loaded in user://avatars
const DEBUG_SAVE_AVATAR_DATA = false

# Useful to filter wearable categories (and distinguish between top_head and head)
const WEARABLE_NAME_PREFIX = "__"

@export var skip_process: bool = false
@export var hide_name: bool = false
@export var non_3d_audio: bool = false

<<<<<<< HEAD
# Entity info for trigger area detection (set by avatar_shape.rs for scene avatars)
var dcl_scene_id: int = -1
=======
# Entity info for trigger area detection
>>>>>>> f32ed323
var dcl_entity_id: int = -1
var is_local_player: bool = false

# Public
var avatar_id: String = ""
var hidden: bool = false
var avatar_ready: bool = false
var has_connected_web3: bool = false  # Whether the user has connected a web3 wallet (not a guest)

var finish_loading = false
var wearables_by_category: Dictionary = {}

var emote_controller: AvatarEmoteController  # Rust binded. Don't change this variable name

var generate_attach_points: bool = false
var right_hand_idx: int = -1
var right_hand_position: Transform3D
var left_hand_idx: int = -1
var left_hand_position: Transform3D

var voice_chat_audio_player: AudioStreamPlayer = null
var voice_chat_audio_player_gen: AudioStreamGenerator = null

var mask_material = preload("res://assets/avatar/mask_material.tres")

# Retain promises of the current loaded wearables for avoid deletion
var wearable_dependencies_promises = null
var wearable_promises = null

@onready var animation_tree = $AnimationTree
@onready var animation_player = $AnimationPlayer

@onready var nickname_ui = %NicknameUI
@onready var nickname_quad = %NicknameQuad
@onready var nickname_viewport = %NicknameViewport

@onready var timer_hide_mic = %Timer_HideMic
@onready var body_shape_skeleton_3d: Skeleton3D = $Armature/Skeleton3D
@onready var bone_attachment_3d_name = $Armature/Skeleton3D/BoneAttachment3D_Name
@onready var audio_player_emote = $AudioPlayer_Emote

@onready var avatar_modifier_area_detector = $avatar_modifier_area_detector
@onready var click_area = $ClickArea
@onready var trigger_detector = %TriggerDetector


func _ready():
	var billboard_mode = (
		BaseMaterial3D.BillboardMode.BILLBOARD_FIXED_Y
		if Global.is_xr()
		else BaseMaterial3D.BillboardMode.BILLBOARD_ENABLED
	)
	nickname_quad.billboard = billboard_mode

	emote_controller = AvatarEmoteController.new(self, animation_player, animation_tree)
	body_shape_skeleton_3d.skeleton_updated.connect(self._attach_point_skeleton_updated)

	avatar_modifier_area_detector.set_avatar_modifier_area.connect(
		self._on_set_avatar_modifier_area
	)
	avatar_modifier_area_detector.unset_avatar_modifier_area.connect(
		self._unset_avatar_modifier_area
	)

	if non_3d_audio:
		var audio_player_name = audio_player_emote.get_name()
		remove_child(audio_player_emote)
		audio_player_emote.queue_free()

		audio_player_emote = AudioStreamPlayer.new()
		add_child(audio_player_emote)
		audio_player_emote.name = audio_player_name

	# Hide mic when the avatar is spawned
	nickname_ui.mic_enabled = false
	Global.on_chat_message.connect(on_chat_message)

	# Setup metadata for raycast detection (same as DCL entities)
	click_area.set_meta("is_avatar", true)
	click_area.set_meta("avatar_id", avatar_id)

<<<<<<< HEAD
	# Trigger detection is setup later via setup_trigger_detection() when entity info is available


## Setup trigger detection for this avatar.
## Call this after the avatar is created with the appropriate entity info.
## - For local player: scene_id=-1, entity_id=SceneEntityId.PLAYER (0x10000)
## - For remote avatars: scene_id=-1, entity_id=assigned entity from avatar_scene.rs
## - For scene avatars (NPCs): scene_id and entity_id from the scene
func setup_trigger_detection(p_scene_id: int, p_entity_id: int) -> void:
	dcl_scene_id = p_scene_id
	dcl_entity_id = p_entity_id

	# Set metadata on TriggerDetector so trigger_area.rs can identify this avatar
	trigger_detector.set_meta("dcl_scene_id", dcl_scene_id)
=======
	# For local player and remote avatars, trigger detection is setup later via setup_trigger_detection()
	# For AvatarShapes (scene NPCs), remove_trigger_detection() is called from avatar_shape.rs


## Setup trigger detection for this avatar (local player and remote avatars only).
## - For local player: entity_id=SceneEntityId.PLAYER (0x10000)
## - For remote avatars: entity_id=assigned entity from avatar_scene.rs
func setup_trigger_detection(p_entity_id: int) -> void:
	dcl_entity_id = p_entity_id

	# Set metadata on TriggerDetector so trigger_area.rs can identify this avatar
>>>>>>> f32ed323
	trigger_detector.set_meta("dcl_entity_id", dcl_entity_id)

	# Enable the collision shape
	trigger_detector.get_node("CollisionShape3D").disabled = false

<<<<<<< HEAD
=======

## Remove trigger detection for this avatar (AvatarShapes/scene NPCs only).
## Called from avatar_shape.rs after the avatar is added to the scene.
func remove_trigger_detection() -> void:
	if trigger_detector != null:
		trigger_detector.queue_free()
		trigger_detector = null

>>>>>>> f32ed323

func on_chat_message(address: String, message: String, _timestamp: float):
	if avatar_id != address:
		return
	nickname_ui.async_show_message(message)


func _input(event):
	if event.is_action_pressed("ia_pointer"):
		# Only handle input if this avatar is currently selected
		var selected = Global.get_selected_avatar()
		if selected and selected == self and avatar_id:
			if Input.mouse_mode == Input.MOUSE_MODE_CAPTURED:
				Global.open_profile_by_avatar.emit(self)


func try_show():
	avatar_modifier_area_detector.check_areas()


func _on_set_avatar_modifier_area(area: DclAvatarModifierArea3D):
	_unset_avatar_modifier_area()  # Reset state

	for exclude_id in area.exclude_ids:
		if avatar_id == exclude_id:
			return  # the avatar is not going to be modified

	for modifier in area.avatar_modifiers:
		if modifier == 0:  # hide avatar
			hide()
		elif modifier == 1:  # disable passport
			pass  # TODO: Passport (disable functionality)


func set_hidden(value):
	hidden = value
	if hidden:
		hide()
	else:
		try_show()


func _unset_avatar_modifier_area():
	if not hidden:
		show()
	# TODO: Passport (enable functionality)


func async_update_avatar_from_profile(profile: DclUserProfile):
	var avatar = profile.get_avatar()
	var new_avatar_name: String = profile.get_name()
	if not profile.has_claimed_name():
		new_avatar_name += "#" + profile.get_ethereum_address().right(4)
	nickname_ui.name_claimed = profile.has_claimed_name()

	avatar_id = profile.get_ethereum_address()
	has_connected_web3 = profile.has_connected_web3()
	prints("Async update avatar from profile", avatar_id)

	# Update metadata with the new avatar_id
	if click_area:
		click_area.set_meta("avatar_id", avatar_id)

	await async_update_avatar(avatar, new_avatar_name)


func async_update_avatar(new_avatar: DclAvatarWireFormat, new_avatar_name: String):
	set_avatar_data(new_avatar)
	set_avatar_name(new_avatar_name)
	if new_avatar == null:
		printerr("Trying to update an avatar with an null value")
		return

	var wearable_to_request := []

	var splitted_nickname = new_avatar_name.split("#", false)
	if splitted_nickname.size() > 1:
		nickname_ui.nickname = splitted_nickname[0]
		nickname_ui.tag = splitted_nickname[1]
	else:
		nickname_ui.nickname = new_avatar_name
		nickname_ui.tag = ""

	nickname_ui.nickname_color = DclAvatar.get_nickname_color(new_avatar_name)
	nickname_ui.mic_enabled = false

	if hide_name:
		nickname_quad.hide()
	else:
		nickname_quad.show()

	wearable_to_request.append_array(avatar_data.get_wearables())

	for emote_urn in avatar_data.get_emotes():
		if emote_urn.begins_with("urn"):
			wearable_to_request.push_back(emote_urn)

	wearable_to_request.push_back(avatar_data.get_body_shape())

	# Enable to store a bunch of avatar of a session
	if DEBUG_SAVE_AVATAR_DATA:
		DirAccess.make_dir_absolute("user://avatars")
		var file_path = (
			"user://avatars/"
			+ (
				(
					avatar_id
					+ "_"
					+ new_avatar_name
					+ "_"
					+ str(Time.get_unix_time_from_system())
					+ ".json"
				)
				. validate_filename()
			)
		)
		var dict: Dictionary = {
			"userId": avatar_id,
			"name": new_avatar_name,
			"time": Time.get_unix_time_from_system(),
			"wearables": avatar_data.get_wearables(),
			"bodyShape": avatar_data.get_body_shape(),
			"forceRender": avatar_data.get_force_render(),
			"emotes": avatar_data.get_emotes()
		}
		var file = FileAccess.open(file_path, FileAccess.WRITE)
		if file != null:
			file.store_string(JSON.stringify(dict))
			file.close()

	# TODO: Validate if the current profile can own this wearables
	# tracked at https://github.com/decentraland/godot-explorer/issues/244
	# wearable_to_request = filter_owned_wearables(wearable_to_request)

	finish_loading = false

	var promise = Global.content_provider.fetch_wearables(
		wearable_to_request, Global.realm.get_profile_content_url()
	)
	await PromiseUtils.async_all(promise)
	await async_fetch_wearables_dependencies()


func update_colors(eyes_color: Color, skin_color: Color, hair_color: Color) -> void:
	avatar_data.set_eyes_color(eyes_color)
	avatar_data.set_skin_color(skin_color)
	avatar_data.set_hair_color(hair_color)

	if finish_loading:
		apply_color_and_facial()


func async_fetch_wearables_dependencies():
	var wearables_dict: Dictionary = {}

	# Fill data
	var body_shape_id := avatar_data.get_body_shape()
	wearables_dict[body_shape_id] = Global.content_provider.get_wearable(body_shape_id)
	for item in avatar_data.get_wearables():
		wearables_dict[item] = Global.content_provider.get_wearable(item)

	var async_calls_info: Array = []
	var async_calls: Array = []
	for emote_urn in avatar_data.get_emotes():
		if emote_urn.begins_with("urn"):
			var emote_promises = emote_controller.async_fetch_emote(emote_urn, body_shape_id)
			for emote_promise in emote_promises:
				async_calls.push_back(emote_promise)
				async_calls_info.push_back(emote_urn)

	wearable_dependencies_promises = await Wearables.async_load_wearables(
		wearables_dict.keys(), body_shape_id
	)
	var promises_result: Array = await PromiseUtils.async_all(async_calls)
	for i in range(promises_result.size()):
		if promises_result[i] is PromiseError:
			printerr("Error loading ", async_calls_info[i], ":", promises_result[i].get_error())

	await async_load_wearables()


func try_to_set_body_shape(body_shape_hash):
	var body_shape: Node3D = Global.content_provider.get_gltf_from_hash(body_shape_hash)
	if body_shape == null:
		return

	var new_skeleton = body_shape.find_child("Skeleton3D")
	if new_skeleton == null:
		return

	for child in body_shape_skeleton_3d.get_children():
		if child is MeshInstance3D:
			body_shape_skeleton_3d.remove_child(child)
			child.queue_free()

	for child in new_skeleton.get_children():
		var new_child = child.duplicate()
		new_child.name = "bodyshape_" + child.name.to_lower()

		var resource_locker = body_shape.get_node("ResourceLocker")
		new_child.add_child(resource_locker.duplicate())

		body_shape_skeleton_3d.add_child(new_child)

	_add_attach_points()


func apply_unshaded_mode(node_to_apply: Node):
	if node_to_apply is MeshInstance3D:
		for surface_idx in range(node_to_apply.mesh.get_surface_count()):
			var mat = node_to_apply.mesh.surface_get_material(surface_idx)
			if mat != null and mat is BaseMaterial3D:
				mat.disable_receive_shadows = true
				mat.roughness = .1
				mat.metallic = 0.0


func async_load_wearables():
	var curated_wearables := Wearables.get_curated_wearable_list(
		avatar_data.get_body_shape(), avatar_data.get_wearables(), avatar_data.get_force_render()
	)
	if curated_wearables.wearables_by_category.is_empty():
		printerr("couldn't get curated wearables")
		return

	wearables_by_category = curated_wearables.wearables_by_category
	var body_shape_wearable = wearables_by_category.get(Wearables.Categories.BODY_SHAPE)
	if body_shape_wearable == null:
		printerr("body shape not found")
		return

	# If some wearables are needed but they weren't included in the first request (fallback wearables)
	if not curated_wearables.need_to_fetch.is_empty():
		var need_to_fetch_promise = Global.content_provider.fetch_wearables(
			Array(curated_wearables.need_to_fetch), Global.realm.get_profile_content_url()
		)
		await PromiseUtils.async_all(need_to_fetch_promise)
		wearable_promises = await Wearables.async_load_wearables(
			curated_wearables.need_to_fetch, body_shape_wearable.get_id()
		)

		for wearable_id in curated_wearables.need_to_fetch:
			var wearable = Global.content_provider.get_wearable(wearable_id)
			if wearable != null:
				wearables_by_category[wearable.get_category()] = wearable

	try_to_set_body_shape(
		Wearables.get_item_main_file_hash(body_shape_wearable, avatar_data.get_body_shape())
	)
	wearables_by_category.erase(Wearables.Categories.BODY_SHAPE)

	var has_own_skin = false
	var has_own_upper_body = false
	var has_own_lower_body = false
	var has_own_feet = false
	var has_own_hands = false
	var has_own_head = false

	for category in wearables_by_category:
		var wearable = wearables_by_category[category]

		# Skip
		if Wearables.is_texture(category):
			continue

		var file_hash = Wearables.get_item_main_file_hash(wearable, avatar_data.get_body_shape())
		var obj = Global.content_provider.get_gltf_from_hash(file_hash)
		# Some wearables have many Skeleton3d
		var wearable_skeletons = obj.find_children("Skeleton3D")
		for skeleton_3d in wearable_skeletons:
			for child in skeleton_3d.get_children():
				var new_wearable = child.duplicate()
				# WEARABLE_NAME_PREFIX is used to identify non-bodyshape parts
				new_wearable.name = new_wearable.name.to_lower() + WEARABLE_NAME_PREFIX + category
				new_wearable.add_child(obj.get_node("ResourceLocker").duplicate())
				body_shape_skeleton_3d.add_child(new_wearable)

		match category:
			Wearables.Categories.UPPER_BODY:
				has_own_upper_body = true
			Wearables.Categories.LOWER_BODY:
				has_own_lower_body = true
			Wearables.Categories.FEET:
				has_own_feet = true
			Wearables.Categories.HANDS:
				has_own_hands = true
			Wearables.Categories.HEAD:
				has_own_head = true
			Wearables.Categories.SKIN:
				has_own_skin = true

	# Here hidings is an alias
	var hidings = curated_wearables.hidden_categories
	var base_bodyshape_hidings = {
		"ubody_basemesh": has_own_skin or has_own_upper_body or hidings.has("upper_body"),
		"lbody_basemesh": has_own_skin or has_own_lower_body or hidings.has("lower_body"),
		"feet_basemesh": has_own_skin or has_own_feet or hidings.has("feet"),
		"hands_basemesh": has_own_skin or has_own_hands or hidings.has("hands"),
		"head_basemesh": has_own_skin or has_own_head or hidings.has("head"),
		"mask_eyes": has_own_skin or has_own_head or hidings.has("eyes") or hidings.has("head"),
		"mask_eyebrows":
		has_own_skin or has_own_head or hidings.has("eyebrows") or hidings.has("head"),
		"mask_mouth": has_own_skin or has_own_head or hidings.has("mouth") or hidings.has("head"),
	}

	# Final computation of hidings
	hidings = Dictionary()
	hidings.merge(base_bodyshape_hidings)
	for category in curated_wearables.hidden_categories:
		hidings[WEARABLE_NAME_PREFIX + category] = true

	for child in body_shape_skeleton_3d.get_children():
		var should_hide = false
		for ends_with in hidings:
			if child.name.ends_with(ends_with) and hidings[ends_with]:
				should_hide = true
				break

		if should_hide:
			child.hide()

	var meshes: Array = []
	for child in body_shape_skeleton_3d.get_children():
		if child.visible and child is MeshInstance3D:
			child.mesh = child.mesh.duplicate_deep(Resource.DEEP_DUPLICATE_NONE)
			meshes.push_back({"n": child.get_surface_override_material_count(), "mesh": child.mesh})

	var promise: Promise = Global.content_provider.duplicate_materials(meshes)
	await PromiseUtils.async_awaiter(promise)
	apply_color_and_facial()

	apply_unshaded_mode(body_shape_skeleton_3d)
	for child in body_shape_skeleton_3d.get_children():
		apply_unshaded_mode(child)

	body_shape_skeleton_3d.visible = true
	finish_loading = true

	# Emotes
	for emote_urn in avatar_data.get_emotes():
		if not emote_urn.begins_with("urn"):
			# Default
			continue

		var emote = Global.content_provider.get_wearable(emote_urn)
		var file_hash = Wearables.get_item_main_file_hash(emote, avatar_data.get_body_shape())
		var obj = Global.content_provider.get_emote_gltf_from_hash(file_hash)
		if obj != null:
			emote_controller.load_emote_from_dcl_emote_gltf(emote_urn, obj, file_hash)

	emote_controller.clean_unused_emotes()
	avatar_ready = true
	avatar_loaded.emit()


func apply_color_and_facial():
	for child in body_shape_skeleton_3d.get_children():
		if child.visible and child is MeshInstance3D:
			for i in range(child.get_surface_override_material_count()):
				var mat_name = child.mesh.get("surface_" + str(i) + "/name").to_lower()
				var material = child.mesh.surface_get_material(i)

				if material is StandardMaterial3D:
					material.metallic = 0
					material.metallic_specular = 0
					if mat_name.find("skin") != -1:
						material.albedo_color = avatar_data.get_skin_color()
						material.metallic = 0
					elif mat_name.find("hair") != -1:
						material.roughness = 1
						material.albedo_color = avatar_data.get_hair_color()

	var eyes = wearables_by_category.get(Wearables.Categories.EYES)
	var eyebrows = wearables_by_category.get(Wearables.Categories.EYEBROWS)
	var mouth = wearables_by_category.get(Wearables.Categories.MOUTH)
	self.apply_facial_features_to_meshes(eyes, eyebrows, mouth)


func apply_facial_features_to_meshes(wearable_eyes, wearable_eyebrows, wearable_mouth):
	var body_shape_id := avatar_data.get_body_shape()
	var eyes = Wearables.get_wearable_facial_hashes(wearable_eyes, body_shape_id)
	var eyebrows = Wearables.get_wearable_facial_hashes(wearable_eyebrows, body_shape_id)
	var mouth = Wearables.get_wearable_facial_hashes(wearable_mouth, body_shape_id)

	for child in body_shape_skeleton_3d.get_children():
		if not child.visible or not child is MeshInstance3D:
			continue

		if child.name.ends_with("mask_eyes"):
			if not eyes.is_empty():
				apply_texture_and_mask(child, eyes, avatar_data.get_eyes_color(), Color.WHITE)
			else:
				child.hide()
		elif child.name.ends_with("mask_eyebrows"):
			if not eyebrows.is_empty():
				apply_texture_and_mask(child, eyebrows, avatar_data.get_hair_color(), Color.BLACK)
			else:
				child.hide()
		elif child.name.ends_with("mask_mouth"):
			if not mouth.is_empty():
				apply_texture_and_mask(child, mouth, avatar_data.get_skin_color(), Color.BLACK)
			else:
				child.hide()


func apply_texture_and_mask(mesh: MeshInstance3D, textures: Array, color: Color, mask_color: Color):
	var current_material = mask_material.duplicate()
	current_material.set_shader_parameter(
		"base_texture", Global.content_provider.get_texture_from_hash(textures[0])
	)
	current_material.set_shader_parameter("material_color", color)
	current_material.set_shader_parameter("mask_color", mask_color)

	if textures.size() > 1:
		current_material.set_shader_parameter(
			"mask_texture", Global.content_provider.get_texture_from_hash(textures[1])
		)
	else:
		current_material.set_shader_parameter("mask_texture", null)

	mesh.mesh.surface_set_material(0, current_material)


func _process(delta):
	# TODO: maybe a gdext crate bug? when process implement the INode3D, super(delta) doesn't work :/
	self.process(delta)

	if nickname_viewport.size != Vector2i(nickname_ui.size):
		nickname_viewport.size = Vector2i(nickname_ui.size)

	var self_idle = !self.jog && !self.walk && !self.run && !self.rise && !self.fall
	emote_controller.process(self_idle)

	animation_tree.set("parameters/conditions/idle", self_idle)
	animation_tree.set("parameters/conditions/emote", emote_controller.playing_single)
	animation_tree.set("parameters/conditions/nemote", not emote_controller.playing_single)
	animation_tree.set("parameters/conditions/emix", emote_controller.playing_mixed)
	animation_tree.set("parameters/conditions/nemix", not emote_controller.playing_mixed)

	animation_tree.set("parameters/conditions/run", self.run)
	animation_tree.set("parameters/conditions/jog", self.jog)
	animation_tree.set("parameters/conditions/walk", self.walk)

	animation_tree.set("parameters/conditions/rise", self.rise)
	animation_tree.set("parameters/conditions/fall", self.fall)
	animation_tree.set("parameters/conditions/land", self.land)

	animation_tree.set("parameters/conditions/nfall", !self.fall)


func spawn_voice_channel(sample_rate, _num_channels, _samples_per_channel):
	voice_chat_audio_player = AudioStreamPlayer.new()
	voice_chat_audio_player.set_bus("VoiceChat")
	voice_chat_audio_player_gen = AudioStreamGenerator.new()

	voice_chat_audio_player.set_stream(voice_chat_audio_player_gen)
	voice_chat_audio_player_gen.mix_rate = sample_rate
	add_child(voice_chat_audio_player)
	voice_chat_audio_player.play()


func push_voice_frame(frame):
	if not voice_chat_audio_player.playing:
		voice_chat_audio_player.play()

	voice_chat_audio_player.get_stream_playback().push_buffer(frame)
	nickname_ui.mic_enabled = true
	timer_hide_mic.start()


func activate_attach_points():
	generate_attach_points = true
	_add_attach_points()


func _add_attach_points():
	if not generate_attach_points:
		return

	if body_shape_skeleton_3d == null:
		return

	right_hand_idx = body_shape_skeleton_3d.find_bone("Avatar_RightHand")
	left_hand_idx = body_shape_skeleton_3d.find_bone("Avatar_LeftHand")


func _attach_point_skeleton_updated():
	if left_hand_idx != -1:
		left_hand_position = body_shape_skeleton_3d.get_bone_global_pose(left_hand_idx)
		left_hand_position.basis = left_hand_position.basis.scaled(100.0 * Vector3.ONE)

	if right_hand_idx != -1:
		right_hand_position = body_shape_skeleton_3d.get_bone_global_pose(right_hand_idx)
		right_hand_position.basis = right_hand_position.basis.scaled(100.0 * Vector3.ONE)


func _on_timer_hide_mic_timeout():
	nickname_ui.mic_enabled = false


func _play_emote_audio(file_hash: String):
	emote_controller.play_emote_audio(file_hash)


func async_play_emote(emote_urn: String):
	await emote_controller.async_play_emote(emote_urn)<|MERGE_RESOLUTION|>--- conflicted
+++ resolved
@@ -13,12 +13,7 @@
 @export var hide_name: bool = false
 @export var non_3d_audio: bool = false
 
-<<<<<<< HEAD
-# Entity info for trigger area detection (set by avatar_shape.rs for scene avatars)
-var dcl_scene_id: int = -1
-=======
 # Entity info for trigger area detection
->>>>>>> f32ed323
 var dcl_entity_id: int = -1
 var is_local_player: bool = false
 
@@ -100,22 +95,6 @@
 	click_area.set_meta("is_avatar", true)
 	click_area.set_meta("avatar_id", avatar_id)
 
-<<<<<<< HEAD
-	# Trigger detection is setup later via setup_trigger_detection() when entity info is available
-
-
-## Setup trigger detection for this avatar.
-## Call this after the avatar is created with the appropriate entity info.
-## - For local player: scene_id=-1, entity_id=SceneEntityId.PLAYER (0x10000)
-## - For remote avatars: scene_id=-1, entity_id=assigned entity from avatar_scene.rs
-## - For scene avatars (NPCs): scene_id and entity_id from the scene
-func setup_trigger_detection(p_scene_id: int, p_entity_id: int) -> void:
-	dcl_scene_id = p_scene_id
-	dcl_entity_id = p_entity_id
-
-	# Set metadata on TriggerDetector so trigger_area.rs can identify this avatar
-	trigger_detector.set_meta("dcl_scene_id", dcl_scene_id)
-=======
 	# For local player and remote avatars, trigger detection is setup later via setup_trigger_detection()
 	# For AvatarShapes (scene NPCs), remove_trigger_detection() is called from avatar_shape.rs
 
@@ -127,14 +106,11 @@
 	dcl_entity_id = p_entity_id
 
 	# Set metadata on TriggerDetector so trigger_area.rs can identify this avatar
->>>>>>> f32ed323
 	trigger_detector.set_meta("dcl_entity_id", dcl_entity_id)
 
 	# Enable the collision shape
 	trigger_detector.get_node("CollisionShape3D").disabled = false
 
-<<<<<<< HEAD
-=======
 
 ## Remove trigger detection for this avatar (AvatarShapes/scene NPCs only).
 ## Called from avatar_shape.rs after the avatar is added to the scene.
@@ -143,7 +119,7 @@
 		trigger_detector.queue_free()
 		trigger_detector = null
 
->>>>>>> f32ed323
+
 
 func on_chat_message(address: String, message: String, _timestamp: float):
 	if avatar_id != address:
