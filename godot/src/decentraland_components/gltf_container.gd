--- conflicted
+++ resolved
@@ -208,23 +208,12 @@
 
 	for instance in meshes:
 		var mesh = instance.mesh
-<<<<<<< HEAD
-		for idx in mesh.get_surface_count():
-=======
 		for idx in range(mesh.get_surface_count()):
->>>>>>> 3b001aee
 			var material = mesh.surface_get_material(idx)
 			fix_material(material)
 
 
 func fix_material(mat: BaseMaterial3D):
-<<<<<<< HEAD
-	# HACK: Workaround to fix an import error that sets the emisison texture as the albedo texture.
-	mat.emission_texture = null
-
-	# HACK: Workaround to fix an import error where materials would have
-	mat.vertex_color_use_as_albedo = false
-=======
 	# Induced rules for metallic specular roughness
 	# - If material has metallic texture then metallic value should be
 	# multiplied by .5
@@ -263,7 +252,6 @@
 		mat.emission_operator = BaseMaterial3D.EMISSION_OP_MULTIPLY
 		mat.emission = Color.WHITE
 		return
->>>>>>> 3b001aee
 
 
 func async_deferred_add_child():
