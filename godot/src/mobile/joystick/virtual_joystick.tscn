[gd_scene load_steps=4 format=3 uid="uid://dmr0fcamx7t56"]

[ext_resource type="Script" path="res://src/mobile/joystick/virtual_joystick.gd" id="1_8x4dy"]
[ext_resource type="Texture2D" uid="uid://dnenlhbcgxgph" path="res://assets/themes/dark_dcl_theme/icons/Ellipse.svg" id="2_vn7es"]
[ext_resource type="Texture2D" uid="uid://drsf2hj5gs602" path="res://assets/themes/dark_dcl_theme/icons/FillEllipse.svg" id="3_yjory"]

[node name="VirtualJoystick" type="Control"]
modulate = Color(1, 1, 1, 0.501961)
layout_mode = 3
anchors_preset = 2
anchor_top = 1.0
anchor_bottom = 1.0
<<<<<<< HEAD
offset_top = -160.0
offset_right = 160.0
=======
offset_top = -425.0
offset_right = 662.0
>>>>>>> 62bed1a2
grow_vertical = 0
mouse_filter = 2
script = ExtResource("1_8x4dy")
deadzone_size = 1.0
joystick_mode = 1
visibility_mode = 1

[node name="Base" type="TextureRect" parent="."]
layout_mode = 1
<<<<<<< HEAD
anchors_preset = 15
anchor_right = 1.0
anchor_bottom = 1.0
=======
anchors_preset = 2
anchor_top = 1.0
anchor_bottom = 1.0
offset_left = 40.0
offset_top = -200.0
offset_right = 200.0
offset_bottom = -40.0
grow_vertical = 0
pivot_offset = Vector2(100, 100)
mouse_force_pass_scroll_events = false
texture = ExtResource("2_vn7es")
expand_mode = 1
stretch_mode = 5

[node name="Tip" type="TextureRect" parent="Base"]
layout_mode = 1
anchors_preset = -1
anchor_left = 0.3
anchor_top = 0.3
anchor_right = 0.7
anchor_bottom = 0.7
grow_horizontal = 2
grow_vertical = 2
pivot_offset = Vector2(40, 34)
texture = ExtResource("3_yjory")
expand_mode = 3
stretch_mode = 4

[node name="TipShadow" type="TextureRect" parent="Base/Tip"]
modulate = Color(0, 0, 0, 1)
show_behind_parent = true
layout_mode = 1
anchors_preset = 15
anchor_right = 1.0
anchor_bottom = 1.0
offset_left = -2.0
offset_top = -2.0
offset_right = 2.0
offset_bottom = 2.0
grow_horizontal = 2
grow_vertical = 2
pivot_offset = Vector2(40, 34)
texture = ExtResource("3_yjory")
expand_mode = 3
stretch_mode = 4

[node name="BaseShadowOutter" type="TextureRect" parent="Base"]
modulate = Color(0, 0, 0, 1)
show_behind_parent = true
layout_mode = 1
anchors_preset = 15
anchor_right = 1.0
anchor_bottom = 1.0
offset_left = -2.0
offset_top = -2.0
offset_right = 2.0
offset_bottom = 2.0
>>>>>>> 62bed1a2
grow_horizontal = 2
grow_vertical = 2
pivot_offset = Vector2(100, 100)
mouse_force_pass_scroll_events = false
texture = ExtResource("2_vn7es")
expand_mode = 1
stretch_mode = 5

[node name="BaseShadowInner" type="TextureRect" parent="Base"]
modulate = Color(0, 0, 0, 1)
show_behind_parent = true
layout_mode = 1
<<<<<<< HEAD
anchors_preset = -1
anchor_left = 0.3
anchor_top = 0.3
anchor_right = 0.7
anchor_bottom = 0.7
grow_horizontal = 2
grow_vertical = 2
pivot_offset = Vector2(40, 34)
texture = ExtResource("3_yjory")
expand_mode = 3
stretch_mode = 4

[node name="TipShadow" type="TextureRect" parent="Base/Tip"]
modulate = Color(0, 0, 0, 1)
show_behind_parent = true
layout_mode = 1
anchors_preset = 15
anchor_right = 1.0
anchor_bottom = 1.0
offset_left = -2.0
offset_top = -2.0
offset_right = 2.0
offset_bottom = 2.0
grow_horizontal = 2
grow_vertical = 2
pivot_offset = Vector2(40, 34)
texture = ExtResource("3_yjory")
expand_mode = 3
stretch_mode = 4

[node name="BaseShadowOutter" type="TextureRect" parent="."]
modulate = Color(0, 0, 0, 1)
show_behind_parent = true
layout_mode = 1
anchors_preset = 15
anchor_right = 1.0
anchor_bottom = 1.0
offset_left = -2.0
offset_top = -2.0
offset_right = 2.0
offset_bottom = 2.0
=======
anchors_preset = 15
anchor_right = 1.0
anchor_bottom = 1.0
offset_left = 2.0
offset_top = 2.0
offset_right = -2.0
offset_bottom = -2.0
>>>>>>> 62bed1a2
grow_horizontal = 2
grow_vertical = 2
pivot_offset = Vector2(100, 100)
mouse_force_pass_scroll_events = false
texture = ExtResource("2_vn7es")
expand_mode = 1
<<<<<<< HEAD
stretch_mode = 5

[node name="BaseShadowInner" type="TextureRect" parent="."]
modulate = Color(0, 0, 0, 1)
show_behind_parent = true
layout_mode = 1
anchors_preset = 15
anchor_right = 1.0
anchor_bottom = 1.0
offset_left = 2.0
offset_top = 2.0
offset_right = -2.0
offset_bottom = -2.0
grow_horizontal = 2
grow_vertical = 2
pivot_offset = Vector2(100, 100)
mouse_force_pass_scroll_events = false
texture = ExtResource("2_vn7es")
expand_mode = 1
=======
>>>>>>> 62bed1a2
stretch_mode = 5<|MERGE_RESOLUTION|>--- conflicted
+++ resolved
@@ -10,15 +10,10 @@
 anchors_preset = 2
 anchor_top = 1.0
 anchor_bottom = 1.0
-<<<<<<< HEAD
-offset_top = -160.0
-offset_right = 160.0
-=======
 offset_top = -425.0
 offset_right = 662.0
->>>>>>> 62bed1a2
 grow_vertical = 0
-mouse_filter = 2
+mouse_filter = 1
 script = ExtResource("1_8x4dy")
 deadzone_size = 1.0
 joystick_mode = 1
@@ -26,11 +21,6 @@
 
 [node name="Base" type="TextureRect" parent="."]
 layout_mode = 1
-<<<<<<< HEAD
-anchors_preset = 15
-anchor_right = 1.0
-anchor_bottom = 1.0
-=======
 anchors_preset = 2
 anchor_top = 1.0
 anchor_bottom = 1.0
@@ -88,7 +78,6 @@
 offset_top = -2.0
 offset_right = 2.0
 offset_bottom = 2.0
->>>>>>> 62bed1a2
 grow_horizontal = 2
 grow_vertical = 2
 pivot_offset = Vector2(100, 100)
@@ -98,70 +87,6 @@
 stretch_mode = 5
 
 [node name="BaseShadowInner" type="TextureRect" parent="Base"]
-modulate = Color(0, 0, 0, 1)
-show_behind_parent = true
-layout_mode = 1
-<<<<<<< HEAD
-anchors_preset = -1
-anchor_left = 0.3
-anchor_top = 0.3
-anchor_right = 0.7
-anchor_bottom = 0.7
-grow_horizontal = 2
-grow_vertical = 2
-pivot_offset = Vector2(40, 34)
-texture = ExtResource("3_yjory")
-expand_mode = 3
-stretch_mode = 4
-
-[node name="TipShadow" type="TextureRect" parent="Base/Tip"]
-modulate = Color(0, 0, 0, 1)
-show_behind_parent = true
-layout_mode = 1
-anchors_preset = 15
-anchor_right = 1.0
-anchor_bottom = 1.0
-offset_left = -2.0
-offset_top = -2.0
-offset_right = 2.0
-offset_bottom = 2.0
-grow_horizontal = 2
-grow_vertical = 2
-pivot_offset = Vector2(40, 34)
-texture = ExtResource("3_yjory")
-expand_mode = 3
-stretch_mode = 4
-
-[node name="BaseShadowOutter" type="TextureRect" parent="."]
-modulate = Color(0, 0, 0, 1)
-show_behind_parent = true
-layout_mode = 1
-anchors_preset = 15
-anchor_right = 1.0
-anchor_bottom = 1.0
-offset_left = -2.0
-offset_top = -2.0
-offset_right = 2.0
-offset_bottom = 2.0
-=======
-anchors_preset = 15
-anchor_right = 1.0
-anchor_bottom = 1.0
-offset_left = 2.0
-offset_top = 2.0
-offset_right = -2.0
-offset_bottom = -2.0
->>>>>>> 62bed1a2
-grow_horizontal = 2
-grow_vertical = 2
-pivot_offset = Vector2(100, 100)
-mouse_force_pass_scroll_events = false
-texture = ExtResource("2_vn7es")
-expand_mode = 1
-<<<<<<< HEAD
-stretch_mode = 5
-
-[node name="BaseShadowInner" type="TextureRect" parent="."]
 modulate = Color(0, 0, 0, 1)
 show_behind_parent = true
 layout_mode = 1
@@ -178,6 +103,4 @@
 mouse_force_pass_scroll_events = false
 texture = ExtResource("2_vn7es")
 expand_mode = 1
-=======
->>>>>>> 62bed1a2
 stretch_mode = 5