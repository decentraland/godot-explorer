--- conflicted
+++ resolved
@@ -135,13 +135,8 @@
 		own_click_area.queue_free()
 
 	# Setup trigger detection for local player's avatar
-<<<<<<< HEAD
-	# scene_id=-1 (not a scene NPC), entity_id=1 (SceneEntityId::PLAYER)
-	avatar.setup_trigger_detection(-1, 1)
-=======
 	# entity_id=1 (SceneEntityId::PLAYER)
 	avatar.setup_trigger_detection(1)
->>>>>>> f32ed323
 
 
 func _on_player_profile_changed(new_profile: DclUserProfile):
