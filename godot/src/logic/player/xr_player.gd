class_name XRPlayer
extends XROrigin3D

## Curve for following the camera
@export var follow_curve: Curve
@export var follow_speed: float = 50.0

var right_control_map_actions = {
	"ax_button": "ia_primary",
	"by_button": "ia_secondary",
	"trigger_click": "ia_pointer",
	"grip_click": "ia_record_mic",
	"primary_click": "ia_open_emote_wheel",
}

var left_control_map_actions = {
	"ax_button": "ia_action_3",
	"by_button": "ia_action_4",
	"grip_click": "ia_action_5",
	"primary_click": "ia_action_6",
}

var jetpack_force = 15.0  # Adjust this to tune the power
var horizontal_scale = 0.5  # Scale for X and Z axes

var jetpack_on := false
var loading := false
var menu_opened := false

@onready var camera: Camera3D = $XRCamera3D
@onready var avatar := $Avatar

@onready var player_body := $PlayerBody

@onready var right_hand = %RightHand
@onready var left_hand = $LeftHand

@onready var vr_screen: Node3D = %VrScreen
@onready var ui_origin_3d = %UIOrigin3D

# Camera to track
@onready var xr_camera: XRCamera3D = %XRCamera3D

@onready var microphone_gltf = %MicrophoneGltf
@onready var jet_pack_audio_player: AudioStreamPlayer = %JetPackAudioPlayer


# gdlint:ignore = async-function-name
func _ready():
	Global.loading_started.connect(self._on_loading_started)
	Global.loading_finished.connect(self._on_loading_finished)
	Global.on_menu_open.connect(self._on_menu_open)
	Global.on_menu_close.connect(self._on_menu_close)
	microphone_gltf.hide()
	prints("Starts XRPlayer")

	var xr_interface = XRServer.find_interface("OpenXR")
	if xr_interface != null:
		xr_interface.pose_recentered.connect(self.pose_recentered)

	await get_tree().process_frame
	pose_recentered()


func _on_menu_open():
	menu_opened = true


func _on_menu_close():
	menu_opened = false


func _on_loading_started():
	right_hand.hide()
	left_hand.hide()
	loading = true


func _on_loading_finished():
	right_hand.show()
	left_hand.show()
	loading = false


func pose_recentered():
	XRServer.center_on_hmd(XRServer.RESET_BUT_KEEP_TILT, true)


func _physics_process(delta: float) -> void:
	position.y = max(position.y, 0)
	# Skip if no camera to track
	if !xr_camera:
		return

	if not menu_opened or loading:
		# Get the target Y rotation (camera's Y rotation)
		var target_rotation_y = xr_camera.rotation.y

		# Get the current Y rotation of the object
		var current_rotation_y = ui_origin_3d.rotation.y

		# Calculate the difference in Y rotation
		var difference = target_rotation_y - current_rotation_y

		# Wrap the angle difference to the range [-PI, PI] for smooth interpolation
		difference = fmod(difference + PI, 2 * PI) - PI

		# Calculate the interpolation factor
		var t = min(1, delta * follow_speed)

		# Interpolate based on the curve
		var interpolated_t = follow_curve.sample_baked(t)

		# Update the object's Y rotation
		ui_origin_3d.rotation.y = current_rotation_y + difference * interpolated_t

	if jetpack_on and !loading:
		var thrust_direction = -left_hand.global_transform.basis.z

		# Scale X and Z to be softer
		var scaled_thrust = Vector3(
			thrust_direction.x * horizontal_scale,
			thrust_direction.y,  # Full power on Y
			thrust_direction.z * horizontal_scale
		)

		# Normalize AFTER scaling so we keep the direction shape correct
		var final_thrust = scaled_thrust.normalized()

		player_body.velocity += final_thrust * jetpack_force * delta
<<<<<<< HEAD

		prints("Applying force...", player_body.velocity)
=======
>>>>>>> 3b001aee


func _on_right_hand_button_pressed(xr_action_name):
	var action = right_control_map_actions.get(xr_action_name)
	if action != null:
		Input.action_press(action)

		if action == "ia_record_mic":
			if not Global.comms.is_voice_chat_enabled():
				Global.async_create_popup_warning(
					PopupWarning.WarningType.WARNING,
					"Voice Chat issue",
					"Realm doesn't support voice chat."
				)
				return
			microphone_gltf.show()


func _on_right_hand_button_released(xr_action_name):
	var action = right_control_map_actions.get(xr_action_name)
	if action != null:
		Input.action_release(action)

		if action == "ia_record_mic":
			microphone_gltf.hide()


func _on_left_hand_button_pressed(xr_action_name):
	if loading:
		return
	if xr_action_name == "grip_click":
		jetpack_on = true
		jet_pack_audio_player.play(0.0)
	else:
		var action = left_control_map_actions.get(xr_action_name)
		if action != null:
			Input.action_press(action)


func _on_left_hand_button_released(xr_action_name):
	if loading:
		return
	if xr_action_name == "grip_click":
		jetpack_on = false
		jet_pack_audio_player.stop()
	else:
		var action = left_control_map_actions.get(xr_action_name)
		if action != null:
			Input.action_release(action)<|MERGE_RESOLUTION|>--- conflicted
+++ resolved
@@ -128,11 +128,6 @@
 		var final_thrust = scaled_thrust.normalized()
 
 		player_body.velocity += final_thrust * jetpack_force * delta
-<<<<<<< HEAD
-
-		prints("Applying force...", player_body.velocity)
-=======
->>>>>>> 3b001aee
 
 
 func _on_right_hand_button_pressed(xr_action_name):
