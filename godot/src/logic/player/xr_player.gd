--- conflicted
+++ resolved
@@ -183,9 +183,5 @@
 	return get_global_transform().origin
 
 
-<<<<<<< HEAD
-func get_broadcast_rotation_quaternion() -> float:
-=======
 func get_broadcast_rotation_y() -> float:
->>>>>>> 3fb931b1
 	return rotation.y