extends DclRealm
class_name Realm

var http_requester: RustHttpRequesterWrapper = Global.http_requester

signal realm_changed


<<<<<<< HEAD
func _process(_delta):
	http_requester.poll()


func _ready():
	http_requester.request_completed.connect(self._on_request_completed)


func _on_request_completed(response: RequestResponse):
	var status_code = response.status_code()
	if response.is_error() or status_code < 200 or status_code > 299:
		printerr("realm requested fail with ", status_code)
		return null

	var json = response.get_string_response_as_json()
	if json == null:
		printerr("do_request_json failed because json_string is not a valid json")
		return

	var about_response = json
	if about_response == null or not about_response is Dictionary:
		printerr("Failed setting new realm " + realm_string)
		return

	realm_about = about_response

	var configuration = realm_about.get("configurations", {})

	realm_scene_urns.clear()
	for urn in configuration.get("scenesUrn", []):
		var parsed_urn = parse_urn(urn)
		if parsed_urn != null:
			realm_scene_urns.push_back(parsed_urn)

	realm_global_scene_urns.clear()
	for urn in configuration.get("globalScenesUrn", []):
		var parsed_urn = parse_urn(urn)
		if parsed_urn != null:
			realm_global_scene_urns.push_back(parsed_urn)

	realm_city_loader_content_base_url = configuration.get("cityLoaderContentServer", "")

	realm_name = configuration.get("realmName", "no_realm_name")

	content_base_url = ensure_ends_with_slash(realm_about.get("content", {}).get("publicUrl"))

	emit_signal("realm_changed")


func set_realm(new_realm_string: String) -> void:
	realm_string = new_realm_string
	realm_url = ensure_ends_with_slash(resolve_realm_url(realm_string))
	http_requester._requester.request_json(
		ABOUT_REQUEST, realm_url + "about", HTTPClient.METHOD_GET, "", []
	)


static func is_dcl_ens(str_param: String) -> bool:
=======
func is_dcl_ens(str_param: String) -> bool:
>>>>>>> 1d44023c
	var regex = RegEx.new()
	regex.compile("^[a-zA-Z0-9]+\\.dcl\\.eth$")
	return regex.search(str_param) != null


static func dcl_world_url(dcl_name: String) -> String:
	return (
		"https://worlds-content-server.decentraland.org/world/" + dcl_name.to_lower().uri_encode()
	)


static func ensure_ends_with_slash(str_param: String) -> String:
	return str_param.trim_suffix("/") + "/"


static func resolve_realm_url(value: String) -> String:
	if Realm.is_dcl_ens(value):
		return Realm.dcl_world_url(value)
	return value


static func get_params(url: String) -> Dictionary:
	var ret: Dictionary = {}
	var parts = url.split("?")
	if parts.size() > 1:
		var params = parts[1].split("&")
		for param in params:
			var key_value = param.split("=")
			var current_values = ret.get(key_value[0], [])
			if key_value.size() > 1:
				current_values.push_back(key_value[1])
			else:
				current_values.push_back(true)
			ret[key_value[0]] = current_values
	return ret


static func parse_urn(urn: String):
	var regex = RegEx.new()
	regex.compile("^(urn\\:decentraland\\:entity\\:(ba[a-zA-Z0-9]{57}))")
	var matches = regex.search(urn)

	if matches == null:
		return null

	var base_url = get_params(urn).get("baseUrl", [""])[0]

<<<<<<< HEAD
	return {"urn": matches.get_string(0), "entityId": matches.get_string(2), "baseUrl": base_url}
=======
	return {"urn": matches.get_string(0), "entityId": matches.get_string(2), "baseUrl": base_url}


func set_realm(new_realm_string: String) -> void:
	realm_string = new_realm_string
	realm_url = ensure_ends_with_slash(resolve_realm_url(realm_string))
	var promise: Promise = http_requester.request_json(
		realm_url + "about", HTTPClient.METHOD_GET, "", []
	)

	var res = await promise.co_awaiter()
	if res is PromiseError:
		printerr(
			"Rejected request change realm to: ",
			new_realm_string,
			" error message: ",
			res.get_error()
		)
	elif res is RequestResponse:
		var response: RequestResponse = res

		var json = response.get_string_response_as_json()
		if json == null:
			printerr("do_request_json failed because json_string is not a valid json")
			return

		var about_response = json
		if about_response == null or not about_response is Dictionary:
			printerr("Failed setting new realm " + realm_string)
			return

		realm_about = about_response

		var configuration = realm_about.get("configurations", {})

		realm_scene_urns.clear()
		for urn in configuration.get("scenesUrn", []):
			var parsed_urn = parse_urn(urn)
			if parsed_urn != null:
				realm_scene_urns.push_back(parsed_urn)

		realm_global_scene_urns.clear()
		for urn in configuration.get("globalScenesUrn", []):
			var parsed_urn = parse_urn(urn)
			if parsed_urn != null:
				realm_global_scene_urns.push_back(parsed_urn)

		realm_city_loader_content_base_url = configuration.get("cityLoaderContentServer", "")

		realm_name = configuration.get("realmName", "no_realm_name")

		content_base_url = ensure_ends_with_slash(realm_about.get("content", {}).get("publicUrl"))

		Global.config.last_realm_joined = realm_url
		Global.config.save_to_settings_file()

		emit_signal("realm_changed")
>>>>>>> 1d44023c
<|MERGE_RESOLUTION|>--- conflicted
+++ resolved
@@ -6,68 +6,7 @@
 signal realm_changed
 
 
-<<<<<<< HEAD
-func _process(_delta):
-	http_requester.poll()
-
-
-func _ready():
-	http_requester.request_completed.connect(self._on_request_completed)
-
-
-func _on_request_completed(response: RequestResponse):
-	var status_code = response.status_code()
-	if response.is_error() or status_code < 200 or status_code > 299:
-		printerr("realm requested fail with ", status_code)
-		return null
-
-	var json = response.get_string_response_as_json()
-	if json == null:
-		printerr("do_request_json failed because json_string is not a valid json")
-		return
-
-	var about_response = json
-	if about_response == null or not about_response is Dictionary:
-		printerr("Failed setting new realm " + realm_string)
-		return
-
-	realm_about = about_response
-
-	var configuration = realm_about.get("configurations", {})
-
-	realm_scene_urns.clear()
-	for urn in configuration.get("scenesUrn", []):
-		var parsed_urn = parse_urn(urn)
-		if parsed_urn != null:
-			realm_scene_urns.push_back(parsed_urn)
-
-	realm_global_scene_urns.clear()
-	for urn in configuration.get("globalScenesUrn", []):
-		var parsed_urn = parse_urn(urn)
-		if parsed_urn != null:
-			realm_global_scene_urns.push_back(parsed_urn)
-
-	realm_city_loader_content_base_url = configuration.get("cityLoaderContentServer", "")
-
-	realm_name = configuration.get("realmName", "no_realm_name")
-
-	content_base_url = ensure_ends_with_slash(realm_about.get("content", {}).get("publicUrl"))
-
-	emit_signal("realm_changed")
-
-
-func set_realm(new_realm_string: String) -> void:
-	realm_string = new_realm_string
-	realm_url = ensure_ends_with_slash(resolve_realm_url(realm_string))
-	http_requester._requester.request_json(
-		ABOUT_REQUEST, realm_url + "about", HTTPClient.METHOD_GET, "", []
-	)
-
-
 static func is_dcl_ens(str_param: String) -> bool:
-=======
-func is_dcl_ens(str_param: String) -> bool:
->>>>>>> 1d44023c
 	var regex = RegEx.new()
 	regex.compile("^[a-zA-Z0-9]+\\.dcl\\.eth$")
 	return regex.search(str_param) != null
@@ -115,9 +54,6 @@
 
 	var base_url = get_params(urn).get("baseUrl", [""])[0]
 
-<<<<<<< HEAD
-	return {"urn": matches.get_string(0), "entityId": matches.get_string(2), "baseUrl": base_url}
-=======
 	return {"urn": matches.get_string(0), "entityId": matches.get_string(2), "baseUrl": base_url}
 
 
@@ -174,5 +110,4 @@
 		Global.config.last_realm_joined = realm_url
 		Global.config.save_to_settings_file()
 
-		emit_signal("realm_changed")
->>>>>>> 1d44023c
+		emit_signal("realm_changed")