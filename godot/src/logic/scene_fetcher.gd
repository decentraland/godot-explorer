--- conflicted
+++ resolved
@@ -283,51 +283,34 @@
 	var content_mapping := scene_entity_definition.get_content_mapping()
 
 	var local_main_js_path: String = ""
-	var script_promise: Promise
+	var script_promise: Promise = null
 	if scene_entity_definition.is_sdk7():
 		var script_path := scene_entity_definition.get_main_js_path()
 		script_promise = Global.content_provider.fetch_file(script_path, content_mapping)
 		local_main_js_path = "user://content/" + scene_entity_definition.get_main_js_hash()
 	else:
-<<<<<<< HEAD
-		var script_hash = "sdk-adaptation-layer.js"
-		script_promise = Global.content_provider.fetch_file_by_url(
-			script_hash, ADAPTATION_LAYER_URL
-		)
-		local_main_js_path = "user://content/" + script_hash
-
-	var script_res = await PromiseUtils.async_awaiter(script_promise)
-	if script_res is PromiseError:
-		printerr(
-			"Scene ",
-			scene_entity_id,
-			" fail getting the script code content, error message: ",
-			script_res.get_error()
-		)
-		return PromiseUtils.resolved(false)
-=======
 		if (
 			not FIXED_LOCAL_ADAPTATION_LAYER.is_empty()
 			and FileAccess.file_exists(FIXED_LOCAL_ADAPTATION_LAYER)
 		):
 			local_main_js_path = String(FIXED_LOCAL_ADAPTATION_LAYER)
 		else:
-			local_main_js_path = String(adaptation_layer_js_local_path)
-
-		if not FileAccess.file_exists(local_main_js_path):
-			var promise: Promise = Global.http_requester.request_file(
-				ADAPTATION_LAYER_URL, local_main_js_path.replace("user:/", OS.get_user_data_dir())
+			var script_hash = "sdk-adaptation-layer.js"
+			script_promise = Global.content_provider.fetch_file_by_url(
+				script_hash, ADAPTATION_LAYER_URL
 			)
-			var res = await PromiseUtils.async_awaiter(promise)
-			if res is PromiseError:
-				printerr(
-					"Scene ",
-					scene_entity_id,
-					" fail getting the adaptation layer content, error message: ",
-					res.get_error()
-				)
-				return PromiseUtils.resolved(false)
->>>>>>> 96e43dfa
+			local_main_js_path = "user://content/" + script_hash
+
+	if script_promise != null:
+		var script_res = await PromiseUtils.async_awaiter(script_promise)
+		if script_res is PromiseError:
+			printerr(
+				"Scene ",
+				scene_entity_id,
+				" fail getting the script code content, error message: ",
+				script_res.get_error()
+			)
+			return PromiseUtils.resolved(false)
 
 	var main_crdt_file_hash := scene_entity_definition.get_main_crdt_hash()
 	var local_main_crdt_path: String = String()
