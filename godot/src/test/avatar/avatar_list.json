--- conflicted
+++ resolved
@@ -734,8 +734,6 @@
 				"urn:decentraland:off-chain:base-avatars:pearls_earring",
 				"urn:decentraland:off-chain:base-avatars:f_mouth_05"
 			]
-<<<<<<< HEAD
-=======
 		},
 		{
 			"ref": "bafkreidyaysvsyof3f2s2k7ufmhkksm6lsawebg7bcdqlnzimwumu5qz7e",
@@ -808,7 +806,6 @@
 			"version": 974,
 			"userId": "0xdb85ed07980d17a0e890af48f15e92199879ce46",
 			"ethAddress": "0xdb85ed07980d17a0e890af48f15e92199879ce46"
->>>>>>> 15b944cd
 		}
 	],
 	"emotes": [
