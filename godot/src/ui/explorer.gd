class_name Explorer
extends Node

var player: Node3D = null

var parcel_position: Vector2i
var parcel_position_real: Vector2
var panel_bottom_left_height: int = 0
var dirty_save_position: bool = false

var debug_panel = null
var disable_move_to = false

var virtual_joystick_orig_position: Vector2i

var _first_time_refresh_warning = true

var _last_parcel_position: Vector2i = Vector2i.MAX
var _avatar_under_crosshair: Avatar = null
var _last_outlined_avatar: Avatar = null

@onready var ui_root: Control = %UI
@onready var ui_safe_area: Control = %SceneUIContainer

@onready var warning_messages = %WarningMessages
@onready var label_crosshair = %Label_Crosshair
@onready var control_pointer_tooltip = %Control_PointerTooltip

@onready var panel_chat = %Panel_Chat
@onready var button_load_scenes: Button = %Button_LoadScenes
@onready var url_popup = %UrlPopup
@onready var jump_in_popup = %JumpInPopup

@onready var label_fps = %Label_FPS
@onready var label_ram = %Label_RAM
@onready var control_menu = %Control_Menu
@onready var control_minimap = %Control_Minimap
@onready var mobile_ui = %MobileUI
@onready var virtual_joystick: Control = %VirtualJoystick_Left
@onready var profile_container: Control = %ProfileContainer

@onready var loading_ui = %Loading

@onready var button_mic = %Button_Mic
@onready var emote_wheel = %EmoteWheel

@onready var world: Node3D = %world

@onready var timer_broadcast_position: Timer = %Timer_BroadcastPosition
@onready var h_box_container_top_left_menu: HBoxContainer = %HBoxContainer_TopLeftMenu


func _process(_dt):
	parcel_position_real = Vector2(player.position.x * 0.0625, -player.position.z * 0.0625)
	control_minimap.set_center_position(parcel_position_real)

	parcel_position = Vector2i(floori(parcel_position_real.x), floori(parcel_position_real.y))
	if _last_parcel_position != parcel_position:
		Global.scene_fetcher.update_position(parcel_position)
		_last_parcel_position = parcel_position
		Global.get_config().last_parcel_position = parcel_position
		dirty_save_position = true
		Global.change_parcel.emit(parcel_position)
		Global.metrics.update_position("%d,%d" % [parcel_position.x, parcel_position.y])


func get_params_from_cmd():
	var realm_string = Global.cli.realm if not Global.cli.realm.is_empty() else null
	var location_vector = Global.cli.get_location_vector()
	if location_vector == Vector2i.ZERO:
		location_vector = null
	var preview_mode = Global.cli.preview_mode
	var spawn_avatars = Global.cli.spawn_avatars
	return [realm_string, location_vector, preview_mode, spawn_avatars]


func _ready():
	Global.set_orientation_landscape()
	UiSounds.install_audio_recusirve(self)
	Global.music_player.stop()

	# Register popup instances in Global
	Global.set_url_popup_instance(url_popup)
	Global.set_jump_in_popup_instance(jump_in_popup)

	if Global.is_xr():
		player = load("res://src/logic/player/xr_player.tscn").instantiate()
	else:
		player = load("res://src/logic/player/player.tscn").instantiate()

	player.set_name("Player")
	world.add_child(player)

	timer_broadcast_position.player_node = player
	if Global.is_xr():
		player.vr_screen.set_instantiate_scene(ui_root)

	emote_wheel.avatar_node = player.avatar

	loading_ui.enable_loading_screen()
	var cmd_params = get_params_from_cmd()
	var cmd_realm = Global.FORCE_TEST_REALM if Global.FORCE_TEST else cmd_params[0]
	var cmd_location = cmd_params[1]
	var cmd_preview_mode = cmd_params[2]

	# --spawn-avatars
	if cmd_params[3]:
		var test_spawn_and_move_avatars = TestSpawnAndMoveAvatars.new()
		add_child(test_spawn_and_move_avatars)

	# --preview
	if cmd_preview_mode:
		_on_control_menu_request_debug_panel(true)

	virtual_joystick.mouse_filter = Control.MOUSE_FILTER_IGNORE
	virtual_joystick_orig_position = virtual_joystick.get_position()

	if Global.is_xr():
		mobile_ui.hide()
		label_crosshair.hide()
	elif Global.is_mobile():
		mobile_ui.show()
		label_crosshair.show()
		reset_cursor_position()
		ui_root.gui_input.connect(self._on_ui_root_gui_input)
	else:
		mobile_ui.hide()

	control_pointer_tooltip.hide()
	var start_parcel_position: Vector2i = Vector2i(Global.get_config().last_parcel_position)
	if cmd_location != null:
		start_parcel_position = cmd_location

	player.position = (
		16 * Vector3(start_parcel_position.x, 0.1, -start_parcel_position.y)
		+ Vector3(8.0, 0.0, -8.0)
	)
	player.look_at(16 * Vector3(start_parcel_position.x + 1, 0, -(start_parcel_position.y + 1)))

	Global.scene_runner.camera_node = player.camera
	Global.scene_runner.player_avatar_node = player.avatar
	Global.scene_runner.player_body_node = player
	Global.scene_runner.console = self._on_scene_console_message
	Global.scene_runner.pointer_tooltip_changed.connect(self._on_pointer_tooltip_changed)
	player.avatar.emote_triggered.connect(Global.scene_runner.on_primary_player_trigger_emote)
	ui_safe_area.add_child(Global.scene_runner.base_ui)
	ui_safe_area.move_child(Global.scene_runner.base_ui, 0)

	Global.scene_fetcher.notify_pending_loading_scenes.connect(
		self._on_notify_pending_loading_scenes
	)

	Global.comms.on_adapter_changed.connect(self._on_adapter_changed)

	if cmd_realm != null:
		Global.realm.async_set_realm(cmd_realm)
		control_menu.control_settings.set_preview_url(cmd_realm)
	else:
		if Global.get_config().last_realm_joined.is_empty():
			Global.realm.async_set_realm(
				"https://sdk-team-cdn.decentraland.org/ipfs/goerli-plaza-main-latest"
			)
		else:
			Global.realm.async_set_realm(Global.get_config().last_realm_joined)

	Global.scene_runner.process_mode = Node.PROCESS_MODE_INHERIT

	control_menu.preview_hot_reload.connect(self._on_panel_bottom_left_preview_hot_reload)

	Global.player_identity.logout.connect(self._on_player_logout)
	Global.player_identity.profile_changed.connect(Global.avatars.update_primary_player_profile)

	var profile := Global.player_identity.get_profile_or_null()
	if profile != null:
		Global.player_identity.profile_changed.emit(profile)

	Global.dcl_tokio_rpc.need_open_url.connect(self._on_need_open_url)
	Global.scene_runner.set_pause(false)

	if Global.testing_scene_mode:
		Global.player_identity.create_guest_account()

	Global.metrics.update_identity(
		Global.player_identity.get_address_str(), Global.player_identity.is_guest
	)

	Global.open_profile.connect(_async_open_profile)

	ui_root.grab_focus.call_deferred()

	if OS.get_cmdline_args().has("--scene-renderer"):
		prints("load scene_orchestor")
		var scene_renderer_orchestor = (
			load("res://src/tool/scene_renderer/scene_orchestor.tscn").instantiate()
		)
		add_child(scene_renderer_orchestor)


func _on_need_open_url(url: String, _description: String, _use_webkit: bool) -> void:
	if not Global.player_identity.get_address_str().is_empty():
		Global.open_url(url)


func _on_player_logout():
	# Clean stored session
	Global.get_config().session_account = {}
	Global.get_config().save_to_settings_file()

	# TODO: It's crashing. Logout = exit app
	#get_tree().change_scene_to_file("res://src/main.tscn")

	# TODO: Temporal solution
	get_tree().quit()


func _on_scene_console_message(scene_id: int, level: int, timestamp: float, text: String) -> void:
	_scene_console_message.call_deferred(scene_id, level, timestamp, text)


func _scene_console_message(scene_id: int, level: int, timestamp: float, text: String) -> void:
	var title: String = Global.scene_runner.get_scene_title(scene_id)
	title += str(Global.scene_runner.get_scene_base_parcel(scene_id))
	if is_instance_valid(debug_panel):
		debug_panel.on_console_add(title, level, timestamp, text)


func _on_pointer_tooltip_changed():
	change_tooltips.call_deferred()


func change_tooltips():
	var tooltip_data = Global.scene_runner.pointer_tooltips.duplicate()

	# Check if there's an avatar behind the crosshair
	_avatar_under_crosshair = player.get_avatar_under_crosshair()
	Global.selected_avatar = _avatar_under_crosshair

	# Handle outline changes through the outline system
	if _avatar_under_crosshair != _last_outlined_avatar:
		player.outline_system.set_outlined_avatar(_avatar_under_crosshair)
		_last_outlined_avatar = _avatar_under_crosshair

	# Tooltips now include avatar detection from scene_runner
	if not tooltip_data.is_empty():
		control_pointer_tooltip.set_pointer_data(tooltip_data)
		control_pointer_tooltip.show()
	else:
		control_pointer_tooltip.hide()


func _on_check_button_toggled(button_pressed):
	Global.scene_runner.set_pause(button_pressed)


func _unhandled_input(event):
	if not Global.is_mobile():
		if event is InputEventMouseButton and event.pressed and ui_root.has_focus():
			if Input.mouse_mode != Input.MOUSE_MODE_CAPTURED:
				capture_mouse()

		if event is InputEventKey and ui_root.has_focus():
			if event.pressed and event.keycode == KEY_TAB:
				if not control_menu.visible:
					control_menu.show_last()
					release_mouse()

			if event.pressed and event.keycode == KEY_M:
				if control_menu.visible:
					pass
				else:
					control_menu.show_map()
					release_mouse()

			if event.pressed and event.keycode == KEY_ESCAPE:
				if Input.mouse_mode == Input.MOUSE_MODE_CAPTURED:
					release_mouse()

			if event.pressed and event.keycode == KEY_ENTER:
				panel_chat.toggle_chat_visibility(true)
				panel_chat.line_edit_command.grab_focus.call_deferred()


func _on_control_minimap_request_open_map():
	if !control_menu.visible:
		control_menu.show_map()
		release_mouse()


func _on_control_menu_jump_to(parcel: Vector2i):
	teleport_to(parcel)
	control_menu.close()


func _on_control_menu_hide_menu():
	control_menu.close()
	ui_root.grab_focus()


func _on_control_menu_toggle_fps(visibility):
	label_fps.visible = visibility


func _on_control_menu_toggle_minimap(visibility):
	control_minimap.visible = visibility


func _on_panel_bottom_left_preview_hot_reload(_scene_type, scene_id):
	Global.scene_fetcher.reload_scene(scene_id)


func _on_virtual_joystick_right_stick_position(stick_position: Vector2):
	player.stick_position = stick_position


func _on_virtual_joystick_right_is_hold(hold: bool):
	player.stick_holded = hold


func _on_touch_screen_button_pressed():
	Input.action_press("ia_jump")


func _on_touch_screen_button_released():
	Input.action_release("ia_jump")


func _on_panel_chat_submit_message(message: String):
	if message.length() == 0:
		return

	var params := message.split(" ")
	var command_str := params[0].to_lower()
	if command_str.begins_with("/"):
		if command_str == "/go" or command_str == "/goto" and params.size() > 1:
			var comma_params = params[1].split(",")
			var dest_vector = Vector2i(0, 0)
			if comma_params.size() > 1:
				dest_vector = Vector2i(int(comma_params[0]), int(comma_params[1]))
			elif params.size() > 2:
				dest_vector = Vector2i(int(params[1]), int(params[2]))

			panel_chat.create_chat(
				[
					"system",
					Time.get_unix_time_from_system(),
					"[color=#ccc]🟢 Teleported to " + str(parcel_position) + "[/color]"
				]
			)
			_on_control_menu_jump_to(dest_vector)
		elif command_str == "/changerealm" and params.size() > 1:
			panel_chat.create_chat(
				[
					"system",
					Time.get_unix_time_from_system(),
					"[color=#ccc]Trying to change to realm " + params[1] + "[/color]"
				]
			)
			Global.realm.async_set_realm(params[1], true)
			loading_ui.enable_loading_screen()
		elif command_str == "/clear":
			Global.realm.async_clear_realm()
		elif command_str == "/reload":
			Global.realm.async_set_realm(Global.realm.get_realm_string())
			loading_ui.enable_loading_screen()
		else:
			panel_chat.create_chat(
				[
					"system",
					Time.get_unix_time_from_system(),
					"[color=#ccc]🔴 Unknown command[/color]"
				]
			)
	else:
		Global.comms.send_chat(message)
		panel_chat.on_chats_arrived([[Global.player_identity.get_address_str(), 0, message]])


func _on_control_menu_request_pause_scenes(enabled):
	Global.scene_runner.set_pause(enabled)


func move_to(position: Vector3, skip_loading: bool):
	if disable_move_to:
		return
	player.set_position(position)
	var cur_parcel_position = Vector2(player.position.x * 0.0625, -player.position.z * 0.0625)
	prints("cur_parcel_position:", cur_parcel_position, position)
	if not skip_loading:
		if not Global.scene_fetcher.is_scene_loaded(cur_parcel_position.x, cur_parcel_position.y):
			loading_ui.enable_loading_screen()


func teleport_to(parcel: Vector2i, realm: String = ""):
	if not realm.is_empty() && realm != Global.realm.get_realm_string():
		Global.realm.async_set_realm(realm)

	var move_to_position = Vector3i(parcel.x * 16 + 8, 3, -parcel.y * 16 - 8)
	prints("Teleport to parcel: ", parcel, move_to_position)
	move_to(move_to_position, false)

	Global.get_config().add_place_to_last_places(parcel, realm)
	dirty_save_position = true


func player_look_at(look_at_position: Vector3):
	if not Global.is_xr():
		player.avatar_look_at(look_at_position)


func capture_mouse():
	Input.set_mouse_mode(Input.MOUSE_MODE_CAPTURED)
	label_crosshair.show()
	ui_root.grab_focus.call_deferred()


func release_mouse():
	Input.set_mouse_mode(Input.MOUSE_MODE_VISIBLE)
	if not Global.is_mobile():
		label_crosshair.hide()


func set_visible_ui(value: bool):
	if value == ui_root.visible:
		return

	if value:
		ui_root.show()
	else:
		ui_root.hide()


func _on_control_menu_request_debug_panel(enabled):
	if enabled:
		if not is_instance_valid(debug_panel):
			debug_panel = load("res://src/ui/components/debug_panel/debug_panel.tscn").instantiate()
			ui_root.add_child(debug_panel)
			ui_root.move_child(debug_panel, control_menu.get_index() - 1)
	else:
		if is_instance_valid(debug_panel):
			ui_root.remove_child(debug_panel)
			debug_panel.queue_free()
			debug_panel = null

	Global.set_scene_log_enabled(enabled)


func _on_timer_fps_label_timeout():
	label_fps.set_text("ALPHA - " + str(Engine.get_frames_per_second()) + " FPS")
	if dirty_save_position:
		dirty_save_position = false
		Global.get_config().save_to_settings_file()


func hide_menu():
	control_menu.close()
	release_mouse()


func _on_mini_map_pressed():
	control_menu.show_map()
	release_mouse()


func _on_button_jump_gui_input(event):
	if event is InputEventScreenTouch:
		if event.pressed:
			Input.action_press("ia_jump")
		else:
			Input.action_release("ia_jump")


func reset_cursor_position():
	# Position crosshair at center of screen
	var viewport_size = get_tree().root.get_viewport().get_visible_rect()
	var center_position = viewport_size.size * 0.5
	var crosshair_position = center_position - (label_crosshair.size / 2) - Vector2(0, 1)
	label_crosshair.set_global_position(crosshair_position)
	control_pointer_tooltip.set_global_cursor_position(center_position)


func _on_ui_root_gui_input(_event: InputEvent):
	pass
	# Touch events no longer modify cursor position - raycast always uses screen center


func _on_panel_profile_open_profile():
	_open_own_profile()


func _on_adapter_changed(voice_chat_enabled, _adapter_str):
	button_mic.visible = voice_chat_enabled


func _on_control_menu_preview_hot_reload(_scene_type, _scene_id):
	pass  # Replace with function body.


func _on_button_load_scenes_pressed() -> void:
	Global.scene_fetcher._bypass_loading_check = true
	button_load_scenes.hide()


func _on_notify_pending_loading_scenes(pending: bool) -> void:
	if pending:
		button_load_scenes.show()
		if _first_time_refresh_warning:
			if loading_ui.visible:
				return
			(
				warning_messages
				. async_create_popup_warning(
					PopupWarning.WarningType.MESSAGE,
					"Load the scenes arround you",
					"[center]You have scenes pending to be loaded. To maintain a smooth experience, loading will occur only when you change scenes. If you prefer to load them immediately, please press the [b]Refresh[/b] button at the Top Left of the screen with icon [img]res://assets/ui/Reset.png[/img][/center]"
				)
			)
			_first_time_refresh_warning = false
	else:
		button_load_scenes.hide()


func _async_open_profile(avatar: DclAvatar):
	if avatar == null or not is_instance_valid(avatar):
		return

	var user_address = avatar.avatar_id
	var promise = Global.content_provider.fetch_profile(user_address)
	var result = await PromiseUtils.async_awaiter(promise)

	if result is PromiseError:
		printerr("Error getting player profile: ", result.get_error())
		return

	if result != null:
		profile_container.open(result)
	release_mouse()


func _on_control_menu_open_profile() -> void:
	_open_own_profile()


func _open_own_profile() -> void:
	control_menu.show_own_profile()
	release_mouse()


<<<<<<< HEAD
func _on_panel_chat_hide_parcel_info() -> void:
	h_box_container_top_left_menu.hide()


func _on_panel_chat_show_parcel_info() -> void:
	h_box_container_top_left_menu.show()


func _on_button_open_chat_toggled(toggled_on: bool) -> void:
	if toggled_on:
		panel_chat.show_chat()
		release_mouse()
	else:
		panel_chat.show_notification()
=======
func ui_has_focus() -> bool:
	return ui_root.has_focus()
>>>>>>> e3f252b1
<|MERGE_RESOLUTION|>--- conflicted
+++ resolved
@@ -64,13 +64,26 @@
 		Global.metrics.update_position("%d,%d" % [parcel_position.x, parcel_position.y])
 
 
+# TODO: this can be a command line parser and get some helpers like get_string("--realm"), etc
 func get_params_from_cmd():
-	var realm_string = Global.cli.realm if not Global.cli.realm.is_empty() else null
-	var location_vector = Global.cli.get_location_vector()
-	if location_vector == Vector2i.ZERO:
-		location_vector = null
-	var preview_mode = Global.cli.preview_mode
-	var spawn_avatars = Global.cli.spawn_avatars
+	var args := OS.get_cmdline_args()
+	var realm_string = null
+	var location_vector = null
+	var realm_in_place := args.find("--realm")
+	var location_in_place := args.find("--location")
+	var preview_mode := args.has("--preview")
+	var spawn_avatars := args.has("--spawn-avatars")
+
+	if realm_in_place != -1 and args.size() > realm_in_place + 1:
+		realm_string = args[realm_in_place + 1]
+
+	if location_in_place != -1 and args.size() > location_in_place + 1:
+		location_vector = args[location_in_place + 1]
+		location_vector = location_vector.split(",")
+		if location_vector.size() == 2:
+			location_vector = Vector2i(int(location_vector[0]), int(location_vector[1]))
+		else:
+			location_vector = null
 	return [realm_string, location_vector, preview_mode, spawn_avatars]
 
 
@@ -469,6 +482,10 @@
 			Input.action_release("ia_jump")
 
 
+func _on_button_open_chat_pressed():
+	panel_chat.toggle_open_chat()
+
+
 func reset_cursor_position():
 	# Position crosshair at center of screen
 	var viewport_size = get_tree().root.get_viewport().get_visible_rect()
@@ -545,7 +562,6 @@
 	release_mouse()
 
 
-<<<<<<< HEAD
 func _on_panel_chat_hide_parcel_info() -> void:
 	h_box_container_top_left_menu.hide()
 
@@ -559,8 +575,4 @@
 		panel_chat.show_chat()
 		release_mouse()
 	else:
-		panel_chat.show_notification()
-=======
-func ui_has_focus() -> bool:
-	return ui_root.has_focus()
->>>>>>> e3f252b1
+		panel_chat.show_notification()