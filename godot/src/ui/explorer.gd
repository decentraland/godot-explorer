class_name Explorer
extends Node

var player: Node3D = null
var parcel_position: Vector2i
var parcel_position_real: Vector2
var panel_bottom_left_height: int = 0
var dirty_save_position: bool = false

var debug_panel = null
var disable_move_to = false

var virtual_joystick_orig_position: Vector2i

var debug_map_container: DebugMapContainer = null

var _first_time_refresh_warning = true

var _last_parcel_position: Vector2i = Vector2i.MAX
var _avatar_under_crosshair: Avatar = null
var _last_outlined_avatar: Avatar = null
var _is_loading: bool = true  # Start as loading
var _pending_notification_toast: Dictionary = {}  # Store notification waiting to be shown

@onready var ui_root: Control = %UI
@onready var ui_safe_area: Control = %SceneUIContainer

@onready var warning_messages = %WarningMessages
@onready var label_crosshair = %Label_Crosshair
@onready var control_pointer_tooltip = %Control_PointerTooltip

@onready var panel_chat = %Panel_Chat
@onready var button_load_scenes: Button = %Button_LoadScenes
@onready var url_popup = %UrlPopup
@onready var jump_in_popup = %JumpInPopup

@onready var panel_profile: Panel = %Panel_Profile
@onready var notification_bell_button: Button = %NotificationBellButton
@onready var notifications_panel: PanelContainer = %NotificationsPanel

@onready var label_version = %Label_Version
@onready var label_fps = %Label_FPS
@onready var label_ram = %Label_RAM
@onready var control_menu = %Control_Menu
@onready var control_minimap = %Control_Minimap
@onready var mobile_ui = %MobileUI
@onready var virtual_joystick: Control = %VirtualJoystick_Left
@onready var profile_container: Control = %ProfileContainer

@onready var loading_ui = %Loading

@onready var button_mic = %Button_Mic
@onready var emote_wheel = %EmoteWheel

@onready var world: Node3D = %world

@onready var timer_broadcast_position: Timer = %Timer_BroadcastPosition
@onready var h_box_container_top_left_menu: HBoxContainer = %HBoxContainer_TopLeftMenu
@onready var control_safe_bottom_area: Control = %Control_SafeBottomArea
@onready var margin_container_chat_panel: MarginContainer = %MarginContainer_ChatPanel
@onready var v_box_container_left_side: VBoxContainer = %VBoxContainer_LeftSide
@onready var notifications: Control = %Notifications

@onready var virtual_keyboard_margin: Control = %VirtualKeyboardMargin

@onready var chat_container: Control = %ChatContainer
@onready var safe_margin_container_hud: SafeMarginContainer = %SafeMarginContainerHUD


func _process(_dt):
	parcel_position_real = Vector2(player.position.x * 0.0625, -player.position.z * 0.0625)
	control_minimap.set_center_position(parcel_position_real)

	parcel_position = Vector2i(floori(parcel_position_real.x), floori(parcel_position_real.y))
	if _last_parcel_position != parcel_position:
		Global.scene_fetcher.update_position(parcel_position, false)
		_last_parcel_position = parcel_position
		Global.get_config().last_parcel_position = parcel_position
		dirty_save_position = true
		Global.change_parcel.emit(parcel_position)
		Global.metrics.update_position("%d,%d" % [parcel_position.x, parcel_position.y])


func get_params_from_cmd():
	var realm_string = Global.cli.realm if not Global.cli.realm.is_empty() else null
	var location_vector = Global.cli.get_location_vector()
	if location_vector == Vector2i.ZERO:
		location_vector = null
	var preview_mode = Global.cli.preview_mode
	var spawn_avatars = Global.cli.spawn_avatars

	if not Global.deep_link_obj.realm.is_empty() and realm_string == null:
		realm_string = Global.deep_link_obj.realm

	if Global.deep_link_obj.is_location_defined() and location_vector == null:
		location_vector = Global.deep_link_obj.location
		if realm_string == null:
			realm_string = Realm.MAIN_REALM

	return [realm_string, location_vector, preview_mode, spawn_avatars]


func _ready():
	button_mic.visible = false
	label_version.set_text("v" + DclGlobal.get_version())
	Global.change_virtual_keyboard.connect(self._on_change_virtual_keyboard)
	Global.set_orientation_landscape()
	UiSounds.install_audio_recusirve(self)
	Global.music_player.stop()

	# Register popup instances in Global
	Global.set_url_popup_instance(url_popup)
	Global.set_jump_in_popup_instance(jump_in_popup)

	# Connect notification bell button
	notification_bell_button.bell_clicked.connect(_on_notification_bell_clicked)
	notifications_panel.panel_closed.connect(_on_notifications_panel_closed)

	# Connect to NotificationsManager queue signals
	NotificationsManager.notification_queued.connect(_on_notification_queued)

	# Connect to loading state signals
	Global.loading_started.connect(_on_loading_started)
	Global.loading_finished.connect(_on_loading_finished)

	if Global.is_xr():
		player = load("res://src/logic/player/xr_player.tscn").instantiate()
	else:
		player = load("res://src/logic/player/player.tscn").instantiate()

	player.set_name("Player")
	world.add_child(player)

	timer_broadcast_position.player_node = player
	if Global.is_xr():
		player.vr_screen.set_instantiate_scene(ui_root)

	emote_wheel.avatar_node = player.avatar

	# Add debug map container only if --debug-minimap flag is present
	if Global.cli.debug_minimap:
		debug_map_container = load("res://src/ui/components/debug_map/debug_map_container.gd").new()
		ui_root.add_child(debug_map_container)
		debug_map_container.set_enabled(true)

	loading_ui.enable_loading_screen()
	var cmd_params = get_params_from_cmd()
	var cmd_realm = Global.FORCE_TEST_REALM if Global.FORCE_TEST else cmd_params[0]
	var cmd_location = cmd_params[1]
	var cmd_preview_mode = cmd_params[2]

	# --spawn-avatars
	if cmd_params[3]:
		var test_spawn_and_move_avatars = TestSpawnAndMoveAvatars.new()
		add_child(test_spawn_and_move_avatars)

	# --preview
	if cmd_preview_mode:
		_on_control_menu_request_debug_panel(true)

	virtual_joystick.mouse_filter = Control.MOUSE_FILTER_IGNORE
	virtual_joystick_orig_position = virtual_joystick.get_position()

	if Global.is_xr():
		mobile_ui.hide()
		label_crosshair.hide()
	elif Global.is_mobile():
		mobile_ui.show()
		label_crosshair.show()
		reset_cursor_position()
		ui_root.gui_input.connect(self._on_ui_root_gui_input)
	else:
		mobile_ui.hide()

	chat_container.hide()
	control_pointer_tooltip.hide()
	var start_parcel_position: Vector2i = Vector2i(Global.get_config().last_parcel_position)
	if cmd_location != null:
		start_parcel_position = cmd_location

	player.position = (
		16 * Vector3(start_parcel_position.x, 0.1, -start_parcel_position.y)
		+ Vector3(8.0, 0.0, -8.0)
	)
	player.look_at(16 * Vector3(start_parcel_position.x + 1, 0, -(start_parcel_position.y + 1)))

	Global.player_camera_node = player.camera
	Global.scene_runner.player_avatar_node = player.avatar
	Global.scene_runner.player_body_node = player
	Global.scene_runner.console = self._on_scene_console_message
	Global.scene_runner.pointer_tooltip_changed.connect(self._on_pointer_tooltip_changed)
	player.avatar.emote_triggered.connect(Global.scene_runner.on_primary_player_trigger_emote)
	ui_safe_area.add_child(Global.scene_runner.base_ui)
	ui_safe_area.move_child(Global.scene_runner.base_ui, 0)

	Global.scene_fetcher.notify_pending_loading_scenes.connect(
		self._on_notify_pending_loading_scenes
	)

	Global.comms.on_adapter_changed.connect(self._on_adapter_changed)

	#Global.scene_fetcher.current_position = start_parcel_position
	Global.scene_fetcher.update_position(start_parcel_position, true)

	if cmd_realm != null:
		Global.realm.async_set_realm(cmd_realm)
		control_menu.control_settings.set_preview_url(cmd_realm)
	else:
		if Global.get_config().last_realm_joined.is_empty():
			Global.realm.async_set_realm(
				"https://sdk-team-cdn.decentraland.org/ipfs/goerli-plaza-main-latest"
			)
		else:
			Global.realm.async_set_realm(Global.get_config().last_realm_joined)

	Global.scene_runner.process_mode = Node.PROCESS_MODE_INHERIT

	control_menu.preview_hot_reload.connect(self._on_panel_bottom_left_preview_hot_reload)

	Global.player_identity.logout.connect(self._on_player_logout)
	Global.player_identity.profile_changed.connect(Global.avatars.update_primary_player_profile)
	Global.player_identity.profile_changed.connect(self._on_player_profile_changed)

	var profile := Global.player_identity.get_profile_or_null()
	if profile != null:
		Global.player_identity.profile_changed.emit(profile)

	Global.dcl_tokio_rpc.need_open_url.connect(self._on_need_open_url)
	Global.scene_runner.set_pause(false)

	if Global.testing_scene_mode:
		Global.player_identity.create_guest_account()

	Global.metrics.update_identity(
		Global.player_identity.get_address_str(), Global.player_identity.is_guest
	)

	Global.open_profile.connect(_async_open_profile)

	ui_root.grab_focus.call_deferred()

	if OS.get_cmdline_args().has("--scene-renderer"):
		var scene_renderer_orchestor = (
			load("res://src/tool/scene_renderer/scene_orchestor.tscn").instantiate()
		)
		add_child(scene_renderer_orchestor)

	var dcl_global_camera_controller = (
		load("res://src/decentraland_components/dcl_global_camera_controller.tscn").instantiate()
	)
	add_child(dcl_global_camera_controller)


func _on_need_open_url(url: String, _description: String, _use_webkit: bool) -> void:
	if not Global.player_identity.get_address_str().is_empty():
		Global.open_url(url)


func _on_player_logout():
	# Stop notifications polling
	NotificationsManager.stop_polling()

	# Clean stored session
	Global.get_config().session_account = {}
	Global.get_config().save_to_settings_file()

	# TODO: It's crashing. Logout = exit app
	#get_tree().change_scene_to_file("res://src/main.tscn")

	# TODO: Temporal solution
	get_tree().quit()


func _on_player_profile_changed(_profile: DclUserProfile) -> void:
	# Start notifications polling when authenticated
	print("[Explorer] Player profile changed - starting notifications polling")
	NotificationsManager.start_polling()


func _on_scene_console_message(scene_id: int, level: int, timestamp: float, text: String) -> void:
	_scene_console_message.call_deferred(scene_id, level, timestamp, text)


func _scene_console_message(scene_id: int, level: int, timestamp: float, text: String) -> void:
	var title: String = Global.scene_runner.get_scene_title(scene_id)
	title += str(Global.scene_runner.get_scene_base_parcel(scene_id))
	if is_instance_valid(debug_panel):
		debug_panel.on_console_add(title, level, timestamp, text)


func _on_pointer_tooltip_changed():
	change_tooltips.call_deferred()


func change_tooltips():
	var tooltip_data = Global.scene_runner.pointer_tooltips.duplicate()

	# Check if there's an avatar behind the crosshair
	_avatar_under_crosshair = player.get_avatar_under_crosshair()
	Global.selected_avatar = _avatar_under_crosshair

	# Handle outline changes through the outline system
	if _avatar_under_crosshair != _last_outlined_avatar:
		player.outline_system.set_outlined_avatar(_avatar_under_crosshair)
		_last_outlined_avatar = _avatar_under_crosshair

	# Tooltips now include avatar detection from scene_runner
	if not tooltip_data.is_empty():
		control_pointer_tooltip.set_pointer_data(tooltip_data)
		control_pointer_tooltip.show()
	else:
		control_pointer_tooltip.hide()


func _on_check_button_toggled(button_pressed):
	Global.scene_runner.set_pause(button_pressed)


func _unhandled_input(event):
	if not Global.is_mobile():
		if event is InputEventMouseButton and event.pressed and ui_root.has_focus():
			if Input.mouse_mode != Input.MOUSE_MODE_CAPTURED:
				capture_mouse()

		if event is InputEventKey and ui_root.has_focus():
			if event.pressed and event.keycode == KEY_TAB:
				if not control_menu.visible:
					control_menu.show_last()
					release_mouse()

			if event.pressed and event.keycode == KEY_M:
				if control_menu.visible:
					pass
				else:
					control_menu.show_map()
					release_mouse()

			if event.pressed and event.keycode == KEY_ESCAPE:
				if Input.mouse_mode == Input.MOUSE_MODE_CAPTURED:
					release_mouse()

			#if event.pressed and event.keycode == KEY_ENTER:
			#	panel_chat.toggle_chat_visibility(true)
			#	panel_chat.line_edit_command.grab_focus.call_deferred()


func _on_control_minimap_request_open_map():
	if !control_menu.visible:
		control_menu.show_map()
		release_mouse()


func _on_control_menu_jump_to(parcel: Vector2i):
	teleport_to(parcel)
	control_menu.close()


func _on_control_menu_hide_menu():
	control_menu.close()
	ui_root.grab_focus()


func _on_control_menu_toggle_fps(visibility):
	label_fps.visible = visibility


func _on_control_menu_toggle_minimap(visibility):
	control_minimap.visible = visibility


func toggle_debug_minimap(enabled: bool):
	if debug_map_container:
		debug_map_container.set_enabled(enabled)


func _on_panel_bottom_left_preview_hot_reload(_scene_type, scene_id):
	Global.scene_fetcher.reload_scene(scene_id)


func _on_virtual_joystick_right_stick_position(stick_position: Vector2):
	player.stick_position = stick_position


func _on_virtual_joystick_right_is_hold(hold: bool):
	player.stick_holded = hold


func _on_touch_screen_button_pressed():
	Input.action_press("ia_jump")


func _on_touch_screen_button_released():
	Input.action_release("ia_jump")


func _on_panel_chat_submit_message(message: String):
	if message.length() == 0:
		return

	var params := message.split(" ")
	var command_str := params[0].to_lower()
	if command_str.begins_with("/"):
		if command_str == "/go" or command_str == "/goto" and params.size() > 1:
			var comma_params = params[1].split(",")
			var dest_vector = Vector2i(0, 0)
			if comma_params.size() > 1:
				dest_vector = Vector2i(int(comma_params[0]), int(comma_params[1]))
			elif params.size() > 2:
				dest_vector = Vector2i(int(params[1]), int(params[2]))

			Global.on_chat_message.emit(
				"system",
				"[color=#ccc]🟢 Teleported to " + str(dest_vector) + "[/color]",
				Time.get_unix_time_from_system()
			)
			_on_control_menu_jump_to(dest_vector)
		elif command_str == "/changerealm" and params.size() > 1:
			Global.on_chat_message.emit(
				"system",
				"[color=#ccc]Trying to change to realm " + params[1] + "[/color]",
				Time.get_unix_time_from_system()
			)
			Global.realm.async_set_realm(params[1], true)
			loading_ui.enable_loading_screen()
		elif command_str == "/clear":
			Global.realm.async_clear_realm()
		elif command_str == "/reload":
			Global.realm.async_set_realm(Global.realm.get_realm_string())
		elif command_str == "/godotcrash":
			OS.crash("User crashed on purpose")
		elif command_str == "/instantcrash":
			DclCrashGenerator.static_crash()
		elif command_str == "/delayedcrash":
			add_child(DclCrashGenerator.new())
		else:
			Global.on_chat_message.emit(
				"system", "[color=#ccc]🔴 Unknown command[/color]", Time.get_unix_time_from_system()
			)
	else:
		Global.comms.send_chat(message)
		Global.on_chat_message.emit(
			Global.player_identity.get_address_str(), message, Time.get_unix_time_from_system()
		)


func _on_control_menu_request_pause_scenes(enabled):
	Global.scene_runner.set_pause(enabled)


## Moves the player to a specific position
##
## @param position: The 3D position to move the player to
## @param skip_loading: When true, skips showing the loading screen.
##                      This is used when teleporting inside a scene to avoid
##                      showing the loading UI for an already-loaded area.
func move_to(position: Vector3, skip_loading: bool):
	if disable_move_to:
		return

	player.async_move_to(position)
	var cur_parcel_position = Vector2i(
		floor(player.position.x * 0.0625), -floor(player.position.z * 0.0625)
	)
	if not skip_loading:
		if not Global.scene_fetcher.is_scene_loaded(cur_parcel_position.x, cur_parcel_position.y):
			loading_ui.enable_loading_screen()


func teleport_to(parcel: Vector2i, realm: String = ""):
	var move_to_position = Vector3i(parcel.x * 16 + 8, 3, -parcel.y * 16 - 8)
	move_to(move_to_position, false)

	if not realm.is_empty() && realm != Global.realm.get_realm_string():
		Global.realm.async_set_realm(realm)

	Global.scene_fetcher.update_position(parcel, true)

	Global.get_config().add_place_to_last_places(parcel, realm)
	dirty_save_position = true


func player_look_at(look_at_position: Vector3):
	if not Global.is_xr():
		player.avatar_look_at(look_at_position)


func camera_look_at(look_at_position: Vector3):
	if not Global.is_xr():
		player.camera_look_at(look_at_position)


func avatar_look_at_independent(look_at_position: Vector3):
	if not Global.is_xr():
		player.set_avatar_rotation_independent(look_at_position)


func capture_mouse():
	Input.set_mouse_mode(Input.MOUSE_MODE_CAPTURED)
	if label_crosshair and ui_root:
		label_crosshair.show()
		ui_root.grab_focus.call_deferred()


func release_mouse():
	Input.set_mouse_mode(Input.MOUSE_MODE_VISIBLE)
	if not Global.is_mobile():
		if label_crosshair:
			label_crosshair.hide()


func set_visible_ui(value: bool):
	if value == ui_root.visible:
		return

	if value:
		ui_root.show()
	else:
		ui_root.hide()


func _on_control_menu_request_debug_panel(enabled):
	if enabled:
		if not is_instance_valid(debug_panel):
			debug_panel = load("res://src/ui/components/debug_panel/debug_panel.tscn").instantiate()
			ui_root.add_child(debug_panel)
			ui_root.move_child(debug_panel, control_menu.get_index() - 1)
	else:
		if is_instance_valid(debug_panel):
			ui_root.remove_child(debug_panel)
			debug_panel.queue_free()
			debug_panel = null

	Global.set_scene_log_enabled(enabled)


func _on_timer_fps_label_timeout():
	label_fps.set_text("- " + str(Engine.get_frames_per_second()) + " FPS")
	if dirty_save_position:
		dirty_save_position = false
		Global.get_config().save_to_settings_file()


func hide_menu():
	control_menu.close()
	release_mouse()


func _on_mini_map_pressed():
	control_menu.show_map()
	release_mouse()


func _on_button_jump_gui_input(event):
	if event is InputEventScreenTouch:
		if event.pressed:
			Input.action_press("ia_jump")
		else:
			Input.action_release("ia_jump")


func _on_button_open_chat_pressed():
	panel_chat.async_start_chat()
	release_mouse()


func set_cursor_position(position: Vector2):
	if Global.scene_runner.raycast_use_cursor_position:
		var crosshair_position = position - (label_crosshair.size / 2) - Vector2(0, 1)
		label_crosshair.set_global_position(crosshair_position)
		control_pointer_tooltip.set_global_cursor_position(position)
		Global.scene_runner.set_cursor_position(position)


func reset_cursor_position():
	# Position crosshair at center of screen
	var viewport_size = get_tree().root.get_viewport().get_visible_rect()
	var center_position = viewport_size.size * 0.5
	var crosshair_position = center_position - (label_crosshair.size / 2) - Vector2(0, 1)
	label_crosshair.set_global_position(crosshair_position)
	control_pointer_tooltip.set_global_cursor_position(center_position)


func _on_ui_root_gui_input(event: InputEvent):
	if event is InputEventScreenTouch:
		if event.pressed:
			set_cursor_position(event.position)


func _on_panel_profile_open_profile():
	_open_own_profile()


func _on_adapter_changed(_voice_chat_enabled, _adapter_str):
	button_mic.visible = false  # voice_chat_enabled


func _on_control_menu_preview_hot_reload(_scene_type, _scene_id):
	pass  # Replace with function body.


func _on_button_load_scenes_pressed() -> void:
	Global.scene_fetcher._bypass_loading_check = true
	button_load_scenes.hide()


func _on_notify_pending_loading_scenes(pending: bool) -> void:
	if pending:
		button_load_scenes.show()
		if _first_time_refresh_warning:
			if loading_ui.visible:
				return
			(
				warning_messages
				. async_create_popup_warning(
					PopupWarning.WarningType.MESSAGE,
					"Load the scenes arround you",
					"[center]You have scenes pending to be loaded. To maintain a smooth experience, loading will occur only when you change scenes. If you prefer to load them immediately, please press the [b]Refresh[/b] button at the Top Left of the screen with icon [img]res://assets/ui/Reset.png[/img][/center]"
				)
			)
			_first_time_refresh_warning = false
	else:
		button_load_scenes.hide()


func _async_open_profile(avatar: DclAvatar):
	panel_chat.exit_chat()
	if avatar == null or not is_instance_valid(avatar):
		return

	var user_address = avatar.avatar_id
	var promise = Global.content_provider.fetch_profile(user_address)
	var result = await PromiseUtils.async_awaiter(promise)

	if result is PromiseError:
		printerr("Error getting player profile: ", result.get_error())
		return

	if result != null:
		profile_container.open(result)
	release_mouse()


func _on_control_menu_open_profile() -> void:
	_open_own_profile()


func _open_own_profile() -> void:
	control_menu.show_own_profile()
	release_mouse()


func _get_viewport_scale_factors() -> Vector2:
	var window_size: Vector2i = DisplayServer.window_get_size()
	var viewport_size = get_viewport().get_visible_rect().size
	var x_factor: float = viewport_size.x / window_size.x
	var y_factor: float = viewport_size.y / window_size.y
	return Vector2(x_factor, y_factor)


func _on_panel_chat_on_open_chat() -> void:
	safe_margin_container_hud.hide()
	chat_container.show()


func _on_panel_chat_on_exit_chat() -> void:
	safe_margin_container_hud.show()
	chat_container.hide()
	if Global.is_mobile():
		mobile_ui.show()


func _on_change_virtual_keyboard(virtual_keyboard_height: int):
	if virtual_keyboard_height != 0:
		var window_size: Vector2i = DisplayServer.window_get_size()
		var viewport_size = get_viewport().get_visible_rect().size

		var y_factor: float = viewport_size.y / window_size.y
		virtual_keyboard_margin.custom_minimum_size.y = virtual_keyboard_height * y_factor
	elif virtual_keyboard_height == 0:
		panel_chat.exit_chat()


func _on_notification_bell_clicked() -> void:
	# Toggle notification panel visibility
	if notifications_panel.visible:
		notifications_panel.hide_panel()
		notification_bell_button.set_panel_open(false)
		# On desktop, grab focus back to enable camera controls
		# On mobile, also capture mouse
		Global.explorer_grab_focus()
		if Global.is_mobile():
			capture_mouse()
	else:
		notifications_panel.show_panel()
		notification_bell_button.set_panel_open(true)
		# Release focus to prevent camera rotation while panel is open
		Global.explorer_release_focus()
		if Global.is_mobile():
			release_mouse()
		# Close other panels if needed
		if control_menu.visible:
			control_menu.close()


func _on_notifications_panel_closed() -> void:
	notifications_panel.hide()
	notification_bell_button.set_panel_open(false)
	# Grab focus back to enable camera controls
	Global.explorer_grab_focus()
	if Global.is_mobile():
		capture_mouse()


func _on_notification_queued(notification: Dictionary) -> void:
	# Only show notifications if not loading
	if not _is_loading:
		_show_notification_toast(notification)
	else:
		# Store the notification to show after loading finishes
		if _pending_notification_toast.is_empty():
			_pending_notification_toast = notification


func _show_notification_toast(notification: Dictionary) -> void:
	# Create and show toast notification
	var toast_scene = load("res://src/ui/components/notifications/notification_toast.tscn")
	var toast = toast_scene.instantiate()
	ui_root.add_child(toast)

	# Connect to toast signals
	toast.toast_closed.connect(_on_toast_closed)
	toast.mark_as_read.connect(_on_toast_mark_as_read)

	toast.async_show_notification(notification)


func _on_toast_closed() -> void:
	# Dequeue the current notification and check for next one
	NotificationsManager.dequeue_notification()


func _on_toast_mark_as_read(notification: Dictionary) -> void:
	# Mark notification as read via drag gesture
	var notification_id = notification.get("id", "")
	if not notification_id.is_empty():
		var ids = PackedStringArray([notification_id])
		NotificationsManager.mark_as_read(ids)


func _on_loading_started() -> void:
	_is_loading = true
	_pending_notification_toast = {}  # Clear any pending notification


func _on_loading_finished() -> void:
	_is_loading = false
	# Show pending notification if there was one queued during loading
	if not _pending_notification_toast.is_empty():
		_show_notification_toast(_pending_notification_toast)
<<<<<<< HEAD
		_pending_notification_toast = {}


func _notification(what: int) -> void:
	if what == NOTIFICATION_APPLICATION_FOCUS_IN:
		# Clear badge when app comes to foreground
		NotificationsManager.clear_badge_and_delivered_notifications()

		# Resync notification queue to clean up fired notifications and reschedule next batch
		NotificationsManager.force_queue_sync()

		Global.check_deep_link_teleport_to()
=======
		_pending_notification_toast = {}
>>>>>>> ea4fd77c
<|MERGE_RESOLUTION|>--- conflicted
+++ resolved
@@ -757,7 +757,6 @@
 	# Show pending notification if there was one queued during loading
 	if not _pending_notification_toast.is_empty():
 		_show_notification_toast(_pending_notification_toast)
-<<<<<<< HEAD
 		_pending_notification_toast = {}
 
 
@@ -769,7 +768,4 @@
 		# Resync notification queue to clean up fired notifications and reschedule next batch
 		NotificationsManager.force_queue_sync()
 
-		Global.check_deep_link_teleport_to()
-=======
-		_pending_notification_toast = {}
->>>>>>> ea4fd77c
+		Global.check_deep_link_teleport_to()