--- conflicted
+++ resolved
@@ -16,11 +16,8 @@
 var _first_time_refresh_warning = true
 
 var _last_parcel_position: Vector2i = Vector2i.MAX
-<<<<<<< HEAD
 var _avatar_under_crosshair: Avatar = null
 var _last_outlined_avatar: Avatar = null
-=======
->>>>>>> d7dd8130
 
 @onready var ui_root: Control = %UI
 @onready var ui_safe_area: Control = %SceneUIContainer
@@ -227,7 +224,6 @@
 func change_tooltips():
 	var tooltip_data = Global.scene_runner.pointer_tooltips.duplicate()
 
-<<<<<<< HEAD
 	# Check if there's an avatar behind the crosshair
 	_avatar_under_crosshair = player.get_avatar_under_crosshair()
 	Global.selected_avatar = _avatar_under_crosshair
@@ -242,9 +238,7 @@
 		var profile_tooltip = {"text_pet_down": "Click to view profile", "action": "ia_pointer"}
 		tooltip_data.push_back(profile_tooltip)
 
-=======
 	# Tooltips now include avatar detection from scene_runner
->>>>>>> d7dd8130
 	if not tooltip_data.is_empty():
 		control_pointer_tooltip.set_pointer_data(tooltip_data)
 		control_pointer_tooltip.show()
