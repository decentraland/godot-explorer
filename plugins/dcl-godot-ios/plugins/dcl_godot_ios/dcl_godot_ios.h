--- conflicted
+++ resolved
@@ -44,7 +44,6 @@
     bool share_text(String text);
     bool share_text_with_image(String text, Ref<Image> image);
 
-<<<<<<< HEAD
     // Local notifications - Phase 1 API
     void request_notification_permission();
     bool has_notification_permission();
@@ -69,10 +68,9 @@
     bool os_schedule_notification(String notification_id, String title, String body, int delay_seconds);
     bool os_cancel_notification(String notification_id);
     PackedStringArray os_get_scheduled_ids();
-=======
+
     // Called from Objective-C when a deeplink is received
     static void emit_deeplink_received(String url);
->>>>>>> ea4fd77c
 
     static DclGodotiOS *get_singleton();
 
