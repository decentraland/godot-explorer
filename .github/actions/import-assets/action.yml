name: Import assets
description: Import assets

runs:
  using: composite
  steps:
    # Step 1: Restore cache
    - name: Restore Godot assets cache
      uses: actions/cache@v3
      with:
        path: godot/.godot
<<<<<<< HEAD
        key: ${{ runner.os }}-godot-assets-cache-4.3
=======
        key: ${{ runner.os }}-godot-assets-cache-4.3-bump
>>>>>>> c0d68938

    # Step 2: Run the command that generates/uses the assets
    - name: Import assets
      shell: bash
      run: cargo run -- import-assets

    # Step 3: Save cache
    - name: Cache Godot assets
      uses: actions/cache@v3
      with:
        path: godot/.godot
<<<<<<< HEAD
        key: ${{ runner.os }}-godot-assets-cache-4.3
=======
        key: ${{ runner.os }}-godot-assets-cache-4.3-bump
>>>>>>> c0d68938
<|MERGE_RESOLUTION|>--- conflicted
+++ resolved
@@ -9,11 +9,7 @@
       uses: actions/cache@v3
       with:
         path: godot/.godot
-<<<<<<< HEAD
         key: ${{ runner.os }}-godot-assets-cache-4.3
-=======
-        key: ${{ runner.os }}-godot-assets-cache-4.3-bump
->>>>>>> c0d68938
 
     # Step 2: Run the command that generates/uses the assets
     - name: Import assets
@@ -25,8 +21,4 @@
       uses: actions/cache@v3
       with:
         path: godot/.godot
-<<<<<<< HEAD
-        key: ${{ runner.os }}-godot-assets-cache-4.3
-=======
-        key: ${{ runner.os }}-godot-assets-cache-4.3-bump
->>>>>>> c0d68938
+        key: ${{ runner.os }}-godot-assets-cache-4.3