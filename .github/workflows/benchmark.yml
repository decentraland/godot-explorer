name: 📊 Benchmark Report
on:
  workflow_call:  # Called from runner.yml
    secrets:
      BENCHMARK_AWS_ACCESS_KEY_ID:
        required: true
      BENCHMARK_AWS_SECRET_ACCESS_KEY:
        required: true
      BENCHMARK_AWS_ENDPOINT_URL:
        required: true
      BENCHMARK_AWS_S3_BUCKET:
        required: true

concurrency:
  group: ci-${{ github.actor }}-${{ github.head_ref || github.run_number }}-${{ github.ref }}-benchmark
  cancel-in-progress: true

permissions:
  pull-requests: write
  contents: read

jobs:
  benchmark:
    name: Run Benchmark
    runs-on: gpu-godot-docker
    timeout-minutes: 45
    env:
      GODOT4_BIN: ${{ github.workspace }}/.bin/godot/godot4_bin
    steps:
      - name: Checkout sources
        uses: actions/checkout@v4
        with:
          ref: ${{ github.event.pull_request.head.sha || github.sha }}

      - name: Install stable toolchain
        uses: dtolnay/rust-toolchain@stable
        with:
          toolchain: "1.90"

      - name: Set up cache
        uses: ./.github/actions/set-up-cache

<<<<<<< HEAD
      - name: Setup Vulkan and graphics rendering
        uses: ./.github/actions/setup-vulkan
=======
      - name: Debug GPU and Install Vulkan drivers
        run: |
          echo "=== GPU Information ==="
          lspci | grep -i vga || echo "No VGA controller found"
          lspci | grep -i nvidia || echo "No NVIDIA GPU found"
          lspci | grep -i amd || echo "No AMD GPU found"

          echo ""
          echo "=== Checking GPU drivers ==="
          nvidia-smi || echo "nvidia-smi not available"

          echo ""
          echo "=== Current Vulkan status ==="
          vulkaninfo --summary || echo "vulkaninfo not available"

          echo ""
          echo "=== Installing Vulkan drivers and tools ==="
          sudo apt-get update
          sudo apt-get install -y \
            mesa-vulkan-drivers \
            vulkan-tools \
            vulkan-validationlayers \
            libvulkan1 \
            libvulkan-dev \
            mesa-utils

          echo ""
          echo "=== Post-install GPU information ==="
          glxinfo | grep -i "opengl version" || echo "glxinfo not available"
          glxinfo | grep -i "opengl renderer" || echo "glxinfo not available"

          echo ""
          echo "=== Vulkan devices available ==="
          vulkaninfo --summary || echo "Still no Vulkan available"

          echo ""
          echo "=== Display and X11 setup ==="
          echo "DISPLAY=$DISPLAY"
          xdpyinfo || echo "xdpyinfo not available (expected before Xvfb starts)"

      - name: Prepare graphics rendering
        run: |
          sudo apt-get -y install xvfb
          sudo /usr/bin/Xvfb :0 -screen 0 1280x1024x24 &
>>>>>>> f895e5e3

      # Dependencies section
      - name: Install dependencies
        uses: ./.github/actions/install-deps

      - name: cargo run -- install
        run: cargo run -- install

      # Build section
      - name: Build
        run: cargo run -- build --no-default-features --features use_deno,use_memory_debugger

      - name: Import Assets
        uses: ./.github/actions/import-assets
        with:
          cache: false

      - name: Run Benchmark
        run: |
          export DISPLAY=:99
          sudo Xvfb -ac :99 -screen 0 1280x1024x24 > /dev/null 2>&1 &
<<<<<<< HEAD
          cargo run -- run --no-default-features --features use_deno,use_memory_debugger -- --benchmark-report --only-no-optimized 2>&1 | tee benchmark_run.log
=======
          cargo run -- run --no-default-features --features use_deno,use_memory_debugger --use-tuned-glibc -- --benchmark-report 2>&1 | tee benchmark_run.log
>>>>>>> f895e5e3

      - name: Collect Benchmark Results
        if: always()
        run: |
          # Find the user data directory (Godot creates it in different locations)
          USER_DATA_DIR=""
          if [ -d "$HOME/.local/share/godot/app_userdata/Decentraland" ]; then
            USER_DATA_DIR="$HOME/.local/share/godot/app_userdata/Decentraland"
          elif [ -d "$HOME/.godot/app_userdata/Decentraland" ]; then
            USER_DATA_DIR="$HOME/.godot/app_userdata/Decentraland"
          fi

          if [ -z "$USER_DATA_DIR" ]; then
            echo "⚠️ Could not find user data directory"
            exit 1
          fi

          echo "✓ Found user data directory: $USER_DATA_DIR"

          # Copy benchmark results to workspace
          mkdir -p benchmark-results
          if [ -f "$USER_DATA_DIR/output/benchmark_report.csv" ]; then
            cp "$USER_DATA_DIR/output/benchmark_report.csv" benchmark-results/
            echo "✓ Copied benchmark_report.csv"
          else
            echo "⚠️ benchmark_report.csv not found"
          fi

          # Copy the full benchmark run logs (captured by tee in Run Benchmark step)
          if [ -f "benchmark_run.log" ]; then
            cp benchmark_run.log benchmark-results/
            echo "✓ Copied benchmark_run.log"
          else
            echo "⚠️ benchmark_run.log not found"
          fi

          # List what we collected
          echo "=== Benchmark Results ==="
          ls -lh benchmark-results/

      - name: Fetch Baseline from Main Branch
        if: always()
        run: |
          BASELINE_BRANCH="main"

          # Fetch recent commits from baseline branch (last 6 commits)
          git fetch origin ${BASELINE_BRANCH} --depth=6 2>/dev/null || true

          # Get list of recent commit SHAs
          COMMIT_LIST=$(git log refs/remotes/origin/${BASELINE_BRANCH} --format=%H -n 6 2>/dev/null || echo "")

          if [ -z "$COMMIT_LIST" ]; then
            echo "⚠️ Could not fetch commits from ${BASELINE_BRANCH}"
            echo "BASELINE_URL=" >> $GITHUB_ENV
            echo "BASELINE_FOUND=false" >> $GITHUB_ENV
            echo "BASELINE_BRANCH=" >> $GITHUB_ENV
            echo "BASELINE_SHA=" >> $GITHUB_ENV
            echo "BASELINE_SHA_SHORT=" >> $GITHUB_ENV
            echo "BASELINE_FALLBACK_COUNT=0" >> $GITHUB_ENV
            exit 0
          fi

          # Try to find a baseline, starting with latest commit
          BRANCH_PATH=$(echo "${BASELINE_BRANCH}" | sed 's/\//-/g')
          FOUND=false
          FALLBACK_COUNT=0

          for SHA in $COMMIT_LIST; do
            BASELINE_URL="https://benchmark-reports.dclexplorer.com/${BRANCH_PATH}/${SHA}/benchmark_report.csv"
            echo "🔍 Checking for baseline at: ${BASELINE_URL}"

            # Check if the baseline exists (HTTP HEAD request)
            HTTP_CODE=$(curl -s -o /dev/null -w "%{http_code}" "${BASELINE_URL}" || echo "000")

            if [ "$HTTP_CODE" = "200" ]; then
              echo "✓ Found baseline at commit ${SHA} (fallback: ${FALLBACK_COUNT})"
              BASELINE_SHA_SHORT=$(echo "${SHA}" | cut -c1-7)

              # Store all baseline info in env
              echo "BASELINE_URL=${BASELINE_URL}" >> $GITHUB_ENV
              echo "BASELINE_FOUND=true" >> $GITHUB_ENV
              echo "BASELINE_BRANCH=${BASELINE_BRANCH}" >> $GITHUB_ENV
              echo "BASELINE_SHA=${SHA}" >> $GITHUB_ENV
              echo "BASELINE_SHA_SHORT=${BASELINE_SHA_SHORT}" >> $GITHUB_ENV
              echo "BASELINE_FALLBACK_COUNT=${FALLBACK_COUNT}" >> $GITHUB_ENV

              echo "📊 Baseline URL: ${BASELINE_URL}"
              echo "📊 Baseline Branch: ${BASELINE_BRANCH}"
              echo "📊 Baseline SHA: ${SHA} (${BASELINE_SHA_SHORT})"
              echo "📊 Fallback count: ${FALLBACK_COUNT}"
              FOUND=true
              break
            else
              echo "⚠️ No baseline found at ${SHA} (HTTP ${HTTP_CODE})"
              FALLBACK_COUNT=$((FALLBACK_COUNT + 1))
            fi
          done

          if [ "$FOUND" = "false" ]; then
            echo "⚠️ No baseline found in last 6 commits of ${BASELINE_BRANCH}"
            echo "BASELINE_URL=" >> $GITHUB_ENV
            echo "BASELINE_FOUND=false" >> $GITHUB_ENV
            echo "BASELINE_BRANCH=" >> $GITHUB_ENV
            echo "BASELINE_SHA=" >> $GITHUB_ENV
            echo "BASELINE_SHA_SHORT=" >> $GITHUB_ENV
            echo "BASELINE_FALLBACK_COUNT=0" >> $GITHUB_ENV
          fi

      - name: Convert CSV to Markdown
        if: always()
        run: |
          if [ -f "benchmark-results/benchmark_report.csv" ]; then
            # Convert with baseline comparison if URL is available
            if [ -n "${{ env.BASELINE_URL }}" ]; then
              python3 tests/convert_benchmark_csv_to_md.py \
                benchmark-results/benchmark_report.csv \
                benchmark-results/benchmark_report.md \
                --baseline-url "${{ env.BASELINE_URL }}"
            else
              python3 tests/convert_benchmark_csv_to_md.py \
                benchmark-results/benchmark_report.csv \
                benchmark-results/benchmark_report.md
            fi
            echo "✓ Converted CSV to Markdown"
          else
            echo "⚠️ No CSV file to convert"
          fi

      - name: Install AWS CLI
        if: always()
        run: |
          curl "https://awscli.amazonaws.com/awscli-exe-linux-x86_64.zip" -o "awscliv2.zip"
          unzip -q awscliv2.zip
          sudo ./aws/install
          aws --version

      - name: Upload CSV to S3
        if: always()
        env:
          AWS_ACCESS_KEY_ID: ${{ secrets.BENCHMARK_AWS_ACCESS_KEY_ID }}
          AWS_SECRET_ACCESS_KEY: ${{ secrets.BENCHMARK_AWS_SECRET_ACCESS_KEY }}
          AWS_ENDPOINT_URL: ${{ secrets.BENCHMARK_AWS_ENDPOINT_URL }}
        run: |
          if [ -f "benchmark-results/benchmark_report.csv" ]; then
            # Get branch name and commit hash (use actual branch commit, not merge commit)
            if [ "${{ github.event_name }}" = "pull_request" ]; then
              BRANCH_NAME="${{ github.head_ref }}"
              COMMIT_HASH="${{ github.event.pull_request.head.sha }}"
            else
              BRANCH_NAME="${{ github.ref_name }}"
              COMMIT_HASH="${{ github.sha }}"
            fi

            # Sanitize branch name (replace / with -)
            BRANCH_NAME=$(echo "$BRANCH_NAME" | sed 's/\//-/g')

            # S3 path: {branch_name}/{hash}/benchmark_report.csv
            S3_PATH="s3://${{ secrets.BENCHMARK_AWS_S3_BUCKET }}/${BRANCH_NAME}/${COMMIT_HASH}/benchmark_report.csv"

            echo "📤 Uploading to: ${S3_PATH}"
            echo "📤 Endpoint: ${AWS_ENDPOINT_URL}"
            aws s3 cp benchmark-results/benchmark_report.csv "${S3_PATH}" \
              --endpoint-url "${AWS_ENDPOINT_URL}" \
              --content-type "text/csv"
            echo "✓ Uploaded benchmark CSV to S3"
          else
            echo "⚠️ No CSV file to upload"
          fi

      - name: Upload Benchmark Report
        if: always()
        uses: actions/upload-artifact@v4
        with:
          name: benchmark-report
          path: |
            benchmark-results/benchmark_report.csv
            benchmark-results/benchmark_report.md
            benchmark-results/benchmark_run.log
          if-no-files-found: error
          retention-days: 90

      - name: Display Benchmark Summary
        if: always()
        run: |
          if [ -f "benchmark-results/benchmark_report.md" ]; then
            echo "=== Benchmark Report Summary ==="
            head -100 benchmark-results/benchmark_report.md
            echo ""
            echo "✅ Full report available in artifacts"
          else
            echo "⚠️ No benchmark report generated"
          fi

      - name: Prepare PR Comment
        if: github.event_name == 'pull_request' && always()
        run: |
          # Get branch name and commit hash for S3 URL (use actual branch commit, not merge commit)
          BRANCH_NAME="${{ github.head_ref }}"
          COMMIT_HASH="${{ github.event.pull_request.head.sha }}"
          BRANCH_NAME=$(echo "$BRANCH_NAME" | sed 's/\//-/g')
          S3_BUCKET="${{ secrets.BENCHMARK_AWS_S3_BUCKET }}"
          # Cloudflare R2 public URL format
          S3_URL="https://benchmark-reports.dclexplorer.com/${BRANCH_NAME}/${COMMIT_HASH}/benchmark_report.csv"

          {
            echo "## 📊 Benchmark Report"
            echo ""

            # Show baseline status (using env variables from previous step)
            if [ "${{ env.BASELINE_FOUND }}" = "true" ]; then
              if [ "${{ env.BASELINE_FALLBACK_COUNT }}" -gt 0 ]; then
                echo "> 📊 **Baseline**: Comparing against \`${{ env.BASELINE_BRANCH }}\` branch at commit [\`${{ env.BASELINE_SHA_SHORT }}\`](${{ github.server_url }}/${{ github.repository }}/commit/${{ env.BASELINE_SHA }}) (⚠️ used fallback: ${{ env.BASELINE_FALLBACK_COUNT }} commits back)"
              else
                echo "> 📊 **Baseline**: Comparing against \`${{ env.BASELINE_BRANCH }}\` branch at commit [\`${{ env.BASELINE_SHA_SHORT }}\`](${{ github.server_url }}/${{ github.repository }}/commit/${{ env.BASELINE_SHA }})"
              fi
              echo ""
            elif [ "${{ env.BASELINE_FOUND }}" = "false" ]; then
              echo "> ⚠️ **Note**: No baseline found for comparison. This report shows absolute values only."
              echo ""
            fi

            echo "<details>"
            echo "<summary>Click to expand full benchmark report</summary>"
            echo ""
            if [ -f "benchmark-results/benchmark_report.md" ]; then
              cat benchmark-results/benchmark_report.md
            else
              echo "⚠️ Benchmark report not generated"
            fi
            echo ""
            echo "</details>"
            echo ""
            echo "---"
            echo ""
            echo "### 📋 Logs & Artifacts"
            echo ""
            echo "- 📊 **CSV Data**: [benchmark_report.csv](${S3_URL}) - Raw benchmark data in S3"
            echo "- 🔧 **Full Logs**: [benchmark_run.log](${{ github.server_url }}/${{ github.repository }}/actions/runs/${{ github.run_id }}/artifacts) - Complete benchmark run output (build + execution)"
            echo "- 🌐 **Workflow Run**: [View full logs](${{ github.server_url }}/${{ github.repository }}/actions/runs/${{ github.run_id }})"
            echo "- 📦 **Download All**: Get the \`benchmark-report\` artifact from the workflow run"
            echo ""
            echo "---"
            echo ""
            echo "🔄 **Updated**: $(date -u +'%Y-%m-%d %H:%M:%S UTC')"
          } > pr-comment.md

      - name: Comment PR with Benchmark Report
        if: github.event_name == 'pull_request' && always()
        uses: marocchino/sticky-pull-request-comment@v2
        with:
          header: benchmark-report
          path: pr-comment.md<|MERGE_RESOLUTION|>--- conflicted
+++ resolved
@@ -40,55 +40,8 @@
       - name: Set up cache
         uses: ./.github/actions/set-up-cache
 
-<<<<<<< HEAD
       - name: Setup Vulkan and graphics rendering
         uses: ./.github/actions/setup-vulkan
-=======
-      - name: Debug GPU and Install Vulkan drivers
-        run: |
-          echo "=== GPU Information ==="
-          lspci | grep -i vga || echo "No VGA controller found"
-          lspci | grep -i nvidia || echo "No NVIDIA GPU found"
-          lspci | grep -i amd || echo "No AMD GPU found"
-
-          echo ""
-          echo "=== Checking GPU drivers ==="
-          nvidia-smi || echo "nvidia-smi not available"
-
-          echo ""
-          echo "=== Current Vulkan status ==="
-          vulkaninfo --summary || echo "vulkaninfo not available"
-
-          echo ""
-          echo "=== Installing Vulkan drivers and tools ==="
-          sudo apt-get update
-          sudo apt-get install -y \
-            mesa-vulkan-drivers \
-            vulkan-tools \
-            vulkan-validationlayers \
-            libvulkan1 \
-            libvulkan-dev \
-            mesa-utils
-
-          echo ""
-          echo "=== Post-install GPU information ==="
-          glxinfo | grep -i "opengl version" || echo "glxinfo not available"
-          glxinfo | grep -i "opengl renderer" || echo "glxinfo not available"
-
-          echo ""
-          echo "=== Vulkan devices available ==="
-          vulkaninfo --summary || echo "Still no Vulkan available"
-
-          echo ""
-          echo "=== Display and X11 setup ==="
-          echo "DISPLAY=$DISPLAY"
-          xdpyinfo || echo "xdpyinfo not available (expected before Xvfb starts)"
-
-      - name: Prepare graphics rendering
-        run: |
-          sudo apt-get -y install xvfb
-          sudo /usr/bin/Xvfb :0 -screen 0 1280x1024x24 &
->>>>>>> f895e5e3
 
       # Dependencies section
       - name: Install dependencies
@@ -110,11 +63,7 @@
         run: |
           export DISPLAY=:99
           sudo Xvfb -ac :99 -screen 0 1280x1024x24 > /dev/null 2>&1 &
-<<<<<<< HEAD
-          cargo run -- run --no-default-features --features use_deno,use_memory_debugger -- --benchmark-report --only-no-optimized 2>&1 | tee benchmark_run.log
-=======
           cargo run -- run --no-default-features --features use_deno,use_memory_debugger --use-tuned-glibc -- --benchmark-report 2>&1 | tee benchmark_run.log
->>>>>>> f895e5e3
 
       - name: Collect Benchmark Results
         if: always()
