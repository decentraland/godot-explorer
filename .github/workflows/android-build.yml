--- conflicted
+++ resolved
@@ -2,12 +2,6 @@
   push:
     branches:
       - main
-<<<<<<< HEAD
-  pull_request:
-  release:
-    types:
-      - created
-=======
   workflow_dispatch:
     inputs:
       branch:
@@ -16,7 +10,6 @@
         default: 'main'
 
 name: Android Build
->>>>>>> 62bed1a2
 
 jobs:
   build:
