use std::{
    collections::{HashMap, HashSet},
    time::Instant,
};

use godot::prelude::{Dictionary, Gd};

use crate::{
    dcl::{
        components::{
            material::DclMaterial,
            proto_components::sdk::components::{common::RaycastHit, PbPointerEventsResult},
            SceneEntityId,
        },
        js::SceneLogMessage,
        // js::js_runtime::SceneLogMessage,
        DclScene,
        DirtyEntities,
        DirtyGosComponents,
        DirtyLwwComponents,
        RendererResponse,
        SceneDefinition,
        SceneId,
    },
    godot_classes::dcl_audio_source::DclAudioSource,
};

use super::godot_dcl_scene::GodotDclScene;

pub struct Dirty {
    pub waiting_process: bool,
    pub entities: DirtyEntities,
    pub lww_components: DirtyLwwComponents,
    pub gos_components: DirtyGosComponents,
    pub logs: Vec<SceneLogMessage>,
    pub renderer_response: Option<RendererResponse>,
    pub update_state: SceneUpdateState,
}

pub enum SceneState {
    Alive,
    ToKill,
    KillSignal(i64),
    Dead,
}

pub struct MaterialItem {
    pub weak_ref: godot::prelude::Variant,
    pub waiting_textures: bool,
    pub alive: bool,
}

#[derive(Clone, Copy, Debug)]
pub enum SceneUpdateState {
    None,
    PrintLogs,
    DeletedEntities,
    TransformAndParent,
    VisibilityComponent,
    MeshRenderer,
    ScenePointerEvents,
    Material,
    TextShape,
    Billboard,
    MeshCollider,
    GltfContainer,
    Animator,
    AvatarShape,
    Raycasts,
    AvatarAttach,
    VideoPlayer,
<<<<<<< HEAD
    CameraModeArea,
=======
    AudioSource,
>>>>>>> aa57016f
    ComputeCrdtState,
    SendToThread,
    Processed,
}

impl SceneUpdateState {
    pub fn next(self) -> Self {
        match self {
            Self::None => Self::PrintLogs,
            Self::PrintLogs => Self::DeletedEntities,
            Self::DeletedEntities => Self::TransformAndParent,
            Self::TransformAndParent => Self::VisibilityComponent,
            Self::VisibilityComponent => Self::MeshRenderer,
            Self::MeshRenderer => Self::ScenePointerEvents,
            Self::ScenePointerEvents => Self::Material,
            Self::Material => Self::TextShape,
            Self::TextShape => Self::Billboard,
            Self::Billboard => Self::MeshCollider,
            Self::MeshCollider => Self::GltfContainer,
            Self::GltfContainer => Self::Animator,
            Self::Animator => Self::AvatarShape,
            Self::AvatarShape => Self::Raycasts,
            Self::Raycasts => Self::VideoPlayer,
<<<<<<< HEAD
            Self::VideoPlayer => Self::CameraModeArea,
            Self::CameraModeArea => Self::AvatarAttach,
=======
            Self::VideoPlayer => Self::AudioSource,
            Self::AudioSource => Self::AvatarAttach,
>>>>>>> aa57016f
            Self::AvatarAttach => Self::ComputeCrdtState,
            Self::ComputeCrdtState => Self::SendToThread,
            Self::SendToThread => Self::Processed,
            Self::Processed => Self::Processed,
        }
    }
}

pub enum SceneType {
    Parcel,
    Global,
    PortableExperience,
}

pub struct Scene {
    pub scene_id: SceneId,
    pub godot_dcl_scene: GodotDclScene,
    pub dcl_scene: DclScene,
    pub definition: SceneDefinition,

    pub state: SceneState,

    pub content_mapping: Dictionary,

    pub gltf_loading: HashSet<SceneEntityId>,
    pub pointer_events_result: Vec<(SceneEntityId, PbPointerEventsResult)>,
    pub continuos_raycast: HashSet<SceneEntityId>,

    pub current_dirty: Dirty,
    pub enqueued_dirty: Vec<Dirty>,
    pub distance: f32,

    pub start_time: Instant,
    pub last_tick_us: i64,
    pub next_tick_us: i64,

    pub materials: HashMap<DclMaterial, MaterialItem>,
    pub dirty_materials: bool,

    pub scene_type: SceneType,
    pub audio_sources: HashMap<SceneEntityId, Gd<DclAudioSource>>,
}

#[derive(Debug)]
pub struct GodotDclRaycastResult {
    pub scene_id: SceneId,
    pub entity_id: SceneEntityId,
    pub hit: RaycastHit,
}

impl GodotDclRaycastResult {
    pub fn eq_key(a: &Option<GodotDclRaycastResult>, b: &Option<GodotDclRaycastResult>) -> bool {
        if a.is_some() && b.is_some() {
            let a = a.as_ref().unwrap();
            let b = b.as_ref().unwrap();
            a.scene_id == b.scene_id && a.entity_id == b.entity_id
        } else {
            a.is_none() && b.is_none()
        }
    }

    // pub fn get_hit(&self) -> RaycastHit {
    //     RaycastHit {
    //         // pub position: ::core::option::Option<super::super::super::common::Vector3>,
    //         // pub global_origin: ::core::option::Option<super::super::super::common::Vector3>,
    //         // pub direction: ::core::option::Option<super::super::super::common::Vector3>,
    //         // pub normal_hit: ::core::option::Option<super::super::super::common::Vector3>,
    //         // pub length: f32,
    //         // pub mesh_name: ::core::option::Option<::prost::alloc::string::String>,
    //         // pub entity_id: ::core::option::Option<u32>,
    //     }
    // }
}

static SCENE_ID_MONOTONIC_COUNTER: once_cell::sync::Lazy<std::sync::atomic::AtomicU32> =
    once_cell::sync::Lazy::new(Default::default);

impl Scene {
    pub fn new_id() -> SceneId {
        SceneId(SCENE_ID_MONOTONIC_COUNTER.fetch_add(1, std::sync::atomic::Ordering::Relaxed))
    }

    pub fn new(
        scene_id: SceneId,
        scene_definition: SceneDefinition,
        dcl_scene: DclScene,
        content_mapping: Dictionary,
        scene_type: SceneType,
    ) -> Self {
        let godot_dcl_scene = GodotDclScene::new(&scene_definition, &scene_id);

        Self {
            scene_id,
            godot_dcl_scene,
            definition: scene_definition,
            dcl_scene,
            state: SceneState::Alive,

            content_mapping,
            current_dirty: Dirty {
                waiting_process: true,
                entities: DirtyEntities::default(),
                lww_components: DirtyLwwComponents::default(),
                gos_components: DirtyGosComponents::default(),
                logs: Vec::new(),
                renderer_response: None,
                update_state: SceneUpdateState::None,
            },
            enqueued_dirty: Vec::new(),
            distance: 0.0,
            next_tick_us: 0,
            last_tick_us: 0,
            gltf_loading: HashSet::new(),
            pointer_events_result: Vec::new(),
            continuos_raycast: HashSet::new(),
            start_time: Instant::now(),
            materials: HashMap::new(),
            dirty_materials: false,
            audio_sources: HashMap::new(),
            scene_type,
        }
    }

    pub fn min_distance(&self, parcel_position: &godot::prelude::Vector2i) -> (f32, bool) {
        let diff = self.definition.base - *parcel_position;
        let mut distance_squared = diff.x * diff.x + diff.y * diff.y;
        for parcel in self.definition.parcels.iter() {
            let diff = *parcel - *parcel_position;
            distance_squared = distance_squared.min(diff.x * diff.x + diff.y * diff.y);
        }
        ((distance_squared as f32).sqrt(), distance_squared == 0)
    }

    pub fn unsafe_default() -> Self {
        let scene_definition = SceneDefinition::default();
        let scene_id = Scene::new_id();
        let dcl_scene = DclScene::spawn_new_test_scene(scene_id);
        let content_mapping = Dictionary::default();
        let godot_dcl_scene = GodotDclScene::new(&scene_definition, &scene_id);

        Self {
            scene_id,
            godot_dcl_scene,
            definition: scene_definition,
            dcl_scene,
            state: SceneState::Alive,
            enqueued_dirty: Vec::new(),
            content_mapping,
            current_dirty: Dirty {
                waiting_process: true,
                entities: DirtyEntities::default(),
                lww_components: DirtyLwwComponents::default(),
                gos_components: DirtyGosComponents::default(),
                logs: Vec::new(),
                renderer_response: None,
                update_state: SceneUpdateState::None,
            },
            distance: 0.0,
            next_tick_us: 0,
            last_tick_us: 0,
            gltf_loading: HashSet::new(),
            pointer_events_result: Vec::new(),
            continuos_raycast: HashSet::new(),
            start_time: Instant::now(),
            materials: HashMap::new(),
            dirty_materials: false,
            scene_type: SceneType::Parcel,
            audio_sources: HashMap::new(),
        }
    }
}<|MERGE_RESOLUTION|>--- conflicted
+++ resolved
@@ -69,11 +69,8 @@
     Raycasts,
     AvatarAttach,
     VideoPlayer,
-<<<<<<< HEAD
     CameraModeArea,
-=======
     AudioSource,
->>>>>>> aa57016f
     ComputeCrdtState,
     SendToThread,
     Processed,
@@ -97,13 +94,9 @@
             Self::Animator => Self::AvatarShape,
             Self::AvatarShape => Self::Raycasts,
             Self::Raycasts => Self::VideoPlayer,
-<<<<<<< HEAD
             Self::VideoPlayer => Self::CameraModeArea,
-            Self::CameraModeArea => Self::AvatarAttach,
-=======
-            Self::VideoPlayer => Self::AudioSource,
+            Self::CameraModeArea => Self::AudioSource,
             Self::AudioSource => Self::AvatarAttach,
->>>>>>> aa57016f
             Self::AvatarAttach => Self::ComputeCrdtState,
             Self::ComputeCrdtState => Self::SendToThread,
             Self::SendToThread => Self::Processed,
