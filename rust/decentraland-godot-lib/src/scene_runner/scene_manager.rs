--- conflicted
+++ resolved
@@ -34,14 +34,10 @@
     base: Base<Node>,
     scenes: HashMap<SceneId, Scene>,
 
-<<<<<<< HEAD
+    #[export]
     camera_node: Gd<DclCamera3D>,
-=======
+
     #[export]
-    camera_node: Gd<DCLCamera3D>,
-
-    #[export]
->>>>>>> aa57016f
     player_node: Gd<Node3D>,
 
     #[var]
