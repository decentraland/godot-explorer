--- conflicted
+++ resolved
@@ -14,17 +14,9 @@
 #[godot_api]
 impl INode for TokioRuntime {
     fn init(_base: Base<Node>) -> Self {
-<<<<<<< HEAD
-        let rt = tokio::runtime::Builder::new_multi_thread()
-            .worker_threads(1)  // Set the number of threads to 1
-            .enable_all()
-            .thread_name("dcl-godot-tokio")
-            .build();
-=======
         
         let rt = TokioRuntime::create_runtime();
 
->>>>>>> 3579df3c
         match rt {
             Ok(rt) => Self {
                 runtime: Some(Arc::new(rt)),
