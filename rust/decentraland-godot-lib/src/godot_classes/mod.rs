--- conflicted
+++ resolved
@@ -1,7 +1,3 @@
-<<<<<<< HEAD
-pub mod dcl_camera_3d;
-pub mod dcl_camera_mode_area_3d;
-=======
 pub mod dcl_audio_source;
 pub mod dcl_camera_3d;
->>>>>>> aa57016f
+pub mod dcl_camera_mode_area_3d;