--- conflicted
+++ resolved
@@ -68,11 +68,7 @@
     # - godot local godot/android project
     # export GODOT_DIR=/mnt/c/explorer/godot
 
-<<<<<<< HEAD
-    GN_ARGS=use_custom_libcxx=false RUST_BACKTRACE=full cargo build --release --target aarch64-linux-android 
-=======
     GN_ARGS=use_custom_libcxx=false RUST_BACKTRACE=full cargo build --release --target aarch64-linux-android --no-default-features -F use_deno -F use_livekit -F use_ffmpeg
->>>>>>> 465a8f79
 
     # Dependencies 
     # - from web-rtc: libwebrtc.jar 
