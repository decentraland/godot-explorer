use godot::classes::{Engine, Node, Os, SceneTree};
use godot::obj::Singleton;
use godot::prelude::*;
use std::collections::HashMap;

#[derive(Debug, Clone)]
struct ArgDefinition {
    name: String,
    description: String,
    arg_type: ArgType,
    category: String,
}

#[derive(Debug, Clone)]
enum ArgType {
    Flag,
    Value(String), // placeholder for expected value
}

#[derive(GodotClass)]
#[class(base=Node)]
pub struct DclCli {
    _base: Base<Node>,

    // Cached parsed arguments
    args: PackedStringArray,
    args_map: HashMap<String, Option<String>>,

    // Argument definitions for help system
    arg_definitions: Vec<ArgDefinition>,

    // Common flags
    #[var(get)]
    pub force_mobile: bool,
    #[var(get)]
    pub skip_lobby: bool,
    #[var(get)]
    pub guest_profile: bool,
    #[var(get)]
    pub preview_mode: bool,
    #[var(get)]
    pub scene_test_mode: bool,
    #[var(get)]
    pub scene_renderer_mode: bool,
    #[var(get)]
    pub avatar_renderer_mode: bool,
    #[var(get)]
    pub client_test_mode: bool,
    #[var(get)]
    pub test_runner: bool,
    #[var(get)]
    pub clear_cache_startup: bool,
    #[var(get)]
    pub raycast_debugger: bool,
    #[var(get)]
    pub network_debugger: bool,
    #[var(get)]
    pub spawn_avatars: bool,
    #[var(get)]
    pub debug_minimap: bool,
    #[var(get)]
    pub debug_panel: bool,
    #[var(get)]
    pub use_test_input: bool,
    #[var(get)]
    pub test_camera_tune: bool,
    #[var(get)]
    pub measure_perf: bool,
    #[var(get)]
    pub dcl_benchmark: bool,
    #[var(get)]
    pub benchmark_report: bool,
    #[var(get)]
    pub fixed_skybox_time: bool,
    #[var(get)]
    pub developer_mode: bool,
    #[var(get)]
    pub help_requested: bool,
    #[var(get)]
    pub only_optimized: bool,
    #[var(get)]
    pub only_no_optimized: bool,
    #[var(get)]
    pub emote_test_mode: bool,

    // Arguments with values
    #[var(get)]
    pub realm: GString,
    #[var(get)]
    pub location: GString,
    #[var(get)]
    pub scene_input_file: GString,
    #[var(get)]
    pub avatars_file: GString,
    #[var(get)]
    pub snapshot_folder: GString,
    #[var(get)]
    pub fake_deeplink: GString,
}

impl DclCli {
    fn register_arguments() -> Vec<ArgDefinition> {
        vec![
            // General
            ArgDefinition {
                name: "--dcl-help".to_string(),
                description: "Show this help message and exit".to_string(),
                arg_type: ArgType::Flag,
                category: "General".to_string(),
            },
            ArgDefinition {
                name: "--dev".to_string(),
                description: "Enable developer mode with additional debugging features".to_string(),
                arg_type: ArgType::Flag,
                category: "General".to_string(),
            },
            // UI/Display
            ArgDefinition {
                name: "--force-mobile".to_string(),
                description: "Force mobile UI mode on desktop platforms".to_string(),
                arg_type: ArgType::Flag,
                category: "UI/Display".to_string(),
            },
            ArgDefinition {
                name: "--skip-lobby".to_string(),
                description: "Skip the lobby screen and go directly to the explorer".to_string(),
                arg_type: ArgType::Flag,
                category: "UI/Display".to_string(),
            },
            // Authentication
            ArgDefinition {
                name: "--guest-profile".to_string(),
                description: "Use a guest profile without authentication".to_string(),
                arg_type: ArgType::Flag,
                category: "Authentication".to_string(),
            },
            // World/Scene
            ArgDefinition {
                name: "--realm".to_string(),
                description: "Specify the realm URL to connect to".to_string(),
                arg_type: ArgType::Value("<URL>".to_string()),
                category: "World/Scene".to_string(),
            },
            ArgDefinition {
                name: "--location".to_string(),
                description: "Starting location in the world (format: x,y)".to_string(),
                arg_type: ArgType::Value("<x,y>".to_string()),
                category: "World/Scene".to_string(),
            },
            ArgDefinition {
                name: "--preview".to_string(),
                description: "Enable preview mode for scene development".to_string(),
                arg_type: ArgType::Flag,
                category: "World/Scene".to_string(),
            },
            ArgDefinition {
                name: "--spawn-avatars".to_string(),
                description: "Spawn test avatars in the scene".to_string(),
                arg_type: ArgType::Flag,
                category: "World/Scene".to_string(),
            },
            // Testing/Development
            ArgDefinition {
                name: "--scene-test".to_string(),
                description: "Run in scene test mode with specified scenes".to_string(),
                arg_type: ArgType::Value("[[x,y],...]".to_string()),
                category: "Testing".to_string(),
            },
            ArgDefinition {
                name: "--client-test".to_string(),
                description: "Run client visual tests (avatar outline tests)".to_string(),
                arg_type: ArgType::Flag,
                category: "Testing".to_string(),
            },
            ArgDefinition {
                name: "--scene-renderer".to_string(),
                description: "Run in scene renderer mode".to_string(),
                arg_type: ArgType::Flag,
                category: "Testing".to_string(),
            },
            ArgDefinition {
                name: "--scene-input-file".to_string(),
                description: "Path to scene input file for renderer".to_string(),
                arg_type: ArgType::Value("<file>".to_string()),
                category: "Testing".to_string(),
            },
            ArgDefinition {
                name: "--avatar-renderer".to_string(),
                description: "Run in avatar renderer mode".to_string(),
                arg_type: ArgType::Flag,
                category: "Testing".to_string(),
            },
            ArgDefinition {
                name: "--emote-test".to_string(),
                description: "Run emote batch test (cycles through all emotes then exits)"
                    .to_string(),
                arg_type: ArgType::Flag,
                category: "Testing".to_string(),
            },
            ArgDefinition {
                name: "--avatars".to_string(),
                description: "Path to avatars input file for renderer".to_string(),
                arg_type: ArgType::Value("<file>".to_string()),
                category: "Testing".to_string(),
            },
            ArgDefinition {
                name: "--test-runner".to_string(),
                description: "Run Godot integration tests".to_string(),
                arg_type: ArgType::Flag,
                category: "Testing".to_string(),
            },
            ArgDefinition {
                name: "--use-test-input".to_string(),
                description: "Use test input files for scene/avatar renderers".to_string(),
                arg_type: ArgType::Flag,
                category: "Testing".to_string(),
            },
            ArgDefinition {
                name: "--test-camera-tune".to_string(),
                description: "Enable camera tuning mode for scene renderer".to_string(),
                arg_type: ArgType::Flag,
                category: "Testing".to_string(),
            },
            ArgDefinition {
                name: "--snapshot-folder".to_string(),
                description: "Folder path for storing test snapshots".to_string(),
                arg_type: ArgType::Value("<folder>".to_string()),
                category: "Testing".to_string(),
            },
            // Debugging
            ArgDefinition {
                name: "--raycast-debugger".to_string(),
                description: "Enable visual raycast debugging".to_string(),
                arg_type: ArgType::Flag,
                category: "Debugging".to_string(),
            },
            ArgDefinition {
                name: "--network-debugger".to_string(),
                description: "Enable network inspector window".to_string(),
                arg_type: ArgType::Flag,
                category: "Debugging".to_string(),
            },
            ArgDefinition {
                name: "--debug-minimap".to_string(),
                description: "Enable debug minimap overlay".to_string(),
                arg_type: ArgType::Flag,
                category: "Debugging".to_string(),
            },
            ArgDefinition {
                name: "--debug-panel".to_string(),
                description: "Show the debug panel UI".to_string(),
                arg_type: ArgType::Flag,
                category: "Debugging".to_string(),
            },
            // Performance
            ArgDefinition {
                name: "--measure-perf".to_string(),
                description: "Enable performance measurement and logging".to_string(),
                arg_type: ArgType::Flag,
                category: "Performance".to_string(),
            },
            ArgDefinition {
                name: "--dcl-benchmark".to_string(),
                description: "Run automated benchmark tests".to_string(),
                arg_type: ArgType::Flag,
                category: "Performance".to_string(),
            },
            ArgDefinition {
                name: "--benchmark-report".to_string(),
                description: "Run benchmarks and generate markdown reports".to_string(),
                arg_type: ArgType::Flag,
                category: "Performance".to_string(),
            },
            // Maintenance
            ArgDefinition {
                name: "--clear-cache-startup".to_string(),
                description: "Clear the cache on startup".to_string(),
                arg_type: ArgType::Flag,
                category: "Maintenance".to_string(),
            },
<<<<<<< HEAD
            // Asset Loading
            ArgDefinition {
                name: "--only-optimized".to_string(),
                description: "Only load optimized assets (skip scenes without optimized assets)"
                    .to_string(),
                arg_type: ArgType::Flag,
                category: "Asset Loading".to_string(),
            },
            ArgDefinition {
                name: "--only-no-optimized".to_string(),
                description: "Only load non-optimized assets (ignore optimized assets)".to_string(),
                arg_type: ArgType::Flag,
                category: "Asset Loading".to_string(),
=======
            // Deep Link
            ArgDefinition {
                name: "--fake-deeplink".to_string(),
                description: "Simulate a deep link URL (e.g., decentraland:///?location=52,-52)"
                    .to_string(),
                arg_type: ArgType::Value("<URL>".to_string()),
                category: "Testing".to_string(),
>>>>>>> e834a6f1
            },
        ]
    }

    fn print_help() {
        println!("Decentraland Godot Explorer");
        println!("============================");
        println!("Usage: godot-explorer [OPTIONS]");
        println!("Note: Use --dcl-help instead of --help (which is reserved by Godot)");
        println!();

        let definitions = Self::register_arguments();
        let mut categories: HashMap<String, Vec<&ArgDefinition>> = HashMap::new();

        // Group by category
        for def in &definitions {
            categories
                .entry(def.category.clone())
                .or_default()
                .push(def);
        }

        // Sort categories for consistent output
        let mut sorted_categories: Vec<_> = categories.keys().collect();
        sorted_categories.sort();

        for category in sorted_categories {
            println!("{}:", category);
            if let Some(args) = categories.get(category) {
                for arg in args {
                    let arg_display = match &arg.arg_type {
                        ArgType::Flag => format!("  {:<30}", arg.name),
                        ArgType::Value(placeholder) => {
                            format!("  {} {:<20}", arg.name, placeholder)
                        }
                    };
                    println!("{} {}", arg_display, arg.description);
                }
            }
            println!();
        }

        println!("Examples:");
        println!("  # Show this help message");
        println!("  godot-explorer --dcl-help");
        println!();
        println!("  # Run with guest profile at specific location");
        println!("  godot-explorer --guest-profile --location 52,-52");
        println!();
        println!("  # Run in preview mode with custom realm");
        println!("  godot-explorer --preview --realm https://my-realm.com");
        println!();
        println!("  # Run scene tests with debugging");
        println!("  godot-explorer --scene-test [[0,0],[1,1]] --raycast-debugger");
        println!();
        println!("  # Simulate a deep link (for testing mobile deep links on desktop)");
        println!("  godot-explorer --fake-deeplink \"decentraland:///?location=52,-52&realm=https://my-realm.com\"");
    }
}

#[godot_api]
impl INode for DclCli {
    fn init(base: Base<Node>) -> Self {
        let args = Os::singleton().get_cmdline_args();
        let mut args_map = HashMap::new();

        // Add default arguments
        //args_map.insert("--skip-lobby".to_string(), None); // debug

        // Parse command line arguments into a map
        let args_vec = args.to_vec();
        let mut i = 0;
        while i < args_vec.len() {
            let arg = args_vec[i].to_string();
            if arg.starts_with("--") {
                // Check if next arg is a value (doesn't start with --)
                if i + 1 < args_vec.len() && !args_vec[i + 1].to_string().starts_with("--") {
                    args_map.insert(arg.clone(), Some(args_vec[i + 1].to_string()));
                    i += 2;
                } else {
                    args_map.insert(arg.clone(), None);
                    i += 1;
                }
            } else {
                i += 1;
            }
        }

        // Check for help flag first
        let help_requested = args_map.contains_key("--dcl-help");
        if help_requested {
            Self::print_help();
            // In a real application, you might want to exit here
            // For Godot, we'll let the application handle it
        }

        // Extract common flags
        let force_mobile = args_map.contains_key("--force-mobile");
        let skip_lobby = args_map.contains_key("--skip-lobby");
        let guest_profile = args_map.contains_key("--guest-profile");
        let preview_mode = args_map.contains_key("--preview");
        let scene_test_mode = args_map.contains_key("--scene-test");
        let scene_renderer_mode = args_map.contains_key("--scene-renderer");
        let avatar_renderer_mode = args_map.contains_key("--avatar-renderer");
        let client_test_mode = args_map.contains_key("--client-test");
        let test_runner = args_map.contains_key("--test-runner");
        let clear_cache_startup = args_map.contains_key("--clear-cache-startup");
        let raycast_debugger = args_map.contains_key("--raycast-debugger");
        let network_debugger = args_map.contains_key("--network-debugger");
        let spawn_avatars = args_map.contains_key("--spawn-avatars");
        let debug_minimap = args_map.contains_key("--debug-minimap");
        let debug_panel = args_map.contains_key("--debug-panel") || preview_mode;
        let use_test_input = args_map.contains_key("--use-test-input");
        let test_camera_tune = args_map.contains_key("--test-camera-tune");
        let measure_perf = args_map.contains_key("--measure-perf");
        let dcl_benchmark = args_map.contains_key("--dcl-benchmark");
        let benchmark_report = args_map.contains_key("--benchmark-report");
        let developer_mode = args_map.contains_key("--dev");
        let fixed_skybox_time = scene_test_mode || scene_renderer_mode;
        let only_optimized = args_map.contains_key("--only-optimized");
        let only_no_optimized = args_map.contains_key("--only-no-optimized");
        let emote_test_mode = args_map.contains_key("--emote-test");

        // Extract arguments with values
        let realm = args_map
            .get("--realm")
            .and_then(|v| v.as_ref())
            .map(GString::from)
            .unwrap_or_default();
        let location = args_map
            .get("--location")
            .and_then(|v| v.as_ref())
            .map(GString::from)
            .unwrap_or_default();
        let scene_input_file = args_map
            .get("--scene-input-file")
            .and_then(|v| v.as_ref())
            .map(GString::from)
            .unwrap_or_default();
        let avatars_file = args_map
            .get("--avatars")
            .and_then(|v| v.as_ref())
            .map(GString::from)
            .unwrap_or_default();
        let snapshot_folder = args_map
            .get("--snapshot-folder")
            .and_then(|v| v.as_ref())
            .map(GString::from)
            .unwrap_or_default();
        let fake_deeplink = args_map
            .get("--fake-deeplink")
            .and_then(|v| v.as_ref())
            .map(GString::from)
            .unwrap_or_default();

        Self {
            _base: base,
            args,
            args_map,
            arg_definitions: Self::register_arguments(),
            force_mobile,
            skip_lobby,
            guest_profile,
            preview_mode,
            scene_test_mode,
            scene_renderer_mode,
            avatar_renderer_mode,
            client_test_mode,
            test_runner,
            clear_cache_startup,
            raycast_debugger,
            network_debugger,
            spawn_avatars,
            debug_minimap,
            debug_panel,
            use_test_input,
            test_camera_tune,
            measure_perf,
            dcl_benchmark,
            benchmark_report,
            fixed_skybox_time,
            developer_mode,
            help_requested,
            only_optimized,
            only_no_optimized,
            emote_test_mode,
            realm,
            location,
            scene_input_file,
            avatars_file,
            snapshot_folder,
            fake_deeplink,
        }
    }
}

#[godot_api]
impl DclCli {
    #[func]
    pub fn has_arg(&self, arg: GString) -> bool {
        self.args_map.contains_key(&arg.to_string())
    }

    #[func]
    pub fn get_arg(&self, arg: GString) -> GString {
        self.args_map
            .get(&arg.to_string())
            .and_then(|v| v.as_ref())
            .map(GString::from)
            .unwrap_or_default()
    }

    #[func]
    pub fn get_arg_or_default(&self, arg: GString, default: GString) -> GString {
        let value = self.get_arg(arg);
        if value.is_empty() {
            default
        } else {
            value
        }
    }

    #[func]
    pub fn get_all_args(&self) -> PackedStringArray {
        self.args.clone()
    }

    // Helper to parse location string like "52,-52" into Vector2i
    #[func]
    pub fn get_location_vector(&self) -> Vector2i {
        if self.location.is_empty() {
            return Vector2i::MAX;
        }

        let loc_str = self.location.to_string();
        let parts: Vec<&str> = loc_str.split(',').collect();
        if parts.len() == 2 {
            if let (Ok(x), Ok(y)) = (parts[0].parse::<i32>(), parts[1].parse::<i32>()) {
                return Vector2i::new(x, y);
            }
        }
        Vector2i::MAX
    }

    #[func]
    pub fn get_help_text(&self) -> GString {
        let mut help = String::new();
        help.push_str("Decentraland Godot Explorer\n");
        help.push_str("============================\n");
        help.push_str("Usage: godot-explorer [OPTIONS]\n");
        help.push_str("Note: Use --dcl-help instead of --help (which is reserved by Godot)\n\n");

        let mut categories: HashMap<String, Vec<&ArgDefinition>> = HashMap::new();

        // Group by category
        for def in &self.arg_definitions {
            categories
                .entry(def.category.clone())
                .or_default()
                .push(def);
        }

        // Sort categories
        let mut sorted_categories: Vec<_> = categories.keys().collect();
        sorted_categories.sort();

        for category in sorted_categories {
            help.push_str(&format!("{}:\n", category));
            if let Some(args) = categories.get(category) {
                for arg in args {
                    let arg_display = match &arg.arg_type {
                        ArgType::Flag => format!("  {:<30}", arg.name),
                        ArgType::Value(placeholder) => {
                            format!("  {} {:<20}", arg.name, placeholder)
                        }
                    };
                    help.push_str(&format!("{} {}\n", arg_display, arg.description));
                }
            }
            help.push('\n');
        }

        GString::from(&help)
    }

    #[func]
    pub fn is_help_requested(&self) -> bool {
        self.help_requested
    }

    // Singleton access
    pub fn try_singleton() -> Option<Gd<Self>> {
        let res = Engine::singleton()
            .get_main_loop()?
            .cast::<SceneTree>()
            .get_root()?
            .get_node_or_null("DclCli")?
            .try_cast::<Self>();
        res.ok()
    }

    pub fn singleton() -> Gd<Self> {
        Self::try_singleton().expect("Failed to get DclCli singleton!")
    }
}<|MERGE_RESOLUTION|>--- conflicted
+++ resolved
@@ -278,7 +278,6 @@
                 arg_type: ArgType::Flag,
                 category: "Maintenance".to_string(),
             },
-<<<<<<< HEAD
             // Asset Loading
             ArgDefinition {
                 name: "--only-optimized".to_string(),
@@ -292,7 +291,7 @@
                 description: "Only load non-optimized assets (ignore optimized assets)".to_string(),
                 arg_type: ArgType::Flag,
                 category: "Asset Loading".to_string(),
-=======
+            },
             // Deep Link
             ArgDefinition {
                 name: "--fake-deeplink".to_string(),
@@ -300,7 +299,6 @@
                     .to_string(),
                 arg_type: ArgType::Value("<URL>".to_string()),
                 category: "Testing".to_string(),
->>>>>>> e834a6f1
             },
         ]
     }
