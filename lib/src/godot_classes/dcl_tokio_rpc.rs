use crate::dcl::scene_apis::RpcResultSender;
use godot::prelude::*;

pub enum GodotTokioCall {
    MagicSignMessage {
        message: String,
        response: RpcResultSender<(String, String)>,
    },
    OpenUrl {
        url: String,
        description: String,
        use_webview: bool, // use webview
    },
}

#[derive(GodotClass)]
#[class(base=Node)]
pub struct DclTokioRpc {
    sender: tokio::sync::mpsc::Sender<GodotTokioCall>,
    receiver: tokio::sync::mpsc::Receiver<GodotTokioCall>,

    waiting_signature_response: Option<RpcResultSender<(String, String)>>,

    base: Base<Node>,
}

#[godot_api]
impl INode for DclTokioRpc {
    fn init(base: Base<Node>) -> Self {
        let (sender, receiver) = tokio::sync::mpsc::channel(100);

        Self {
            sender,
            receiver,
            waiting_signature_response: None,
            base,
        }
    }

    fn process(&mut self, _dt: f64) {
        while let Ok(state) = self.receiver.try_recv() {
            match state {
<<<<<<< HEAD
                GodotTokioCall::OpenUrl { url, description, use_webview } => {
                    self.base.call_deferred(
=======
                GodotTokioCall::OpenUrl { url, description } => {
                    self.base_mut().call_deferred(
>>>>>>> fb70332e
                        "emit_signal".into(),
                        &[
                            "need_open_url".to_variant(),
                            url.to_variant(),
                            description.to_variant(),
                            use_webview.to_variant(),
                        ],
                    );
                }
                GodotTokioCall::MagicSignMessage { message, response } => {
                    self.waiting_signature_response = Some(response);

                    self.base_mut().call_deferred(
                        "emit_signal".into(),
                        &["magic_sign".to_variant(), message.to_variant()],
                    );
                }
            }
        }
    }
}

#[godot_api]
impl DclTokioRpc {
    #[signal]
    fn need_open_url(&self, url: GString, description: GString, use_webview: bool);

    #[signal]
    fn magic_sign(&self, message: GString);

    #[func]
    fn magic_signed_message(&mut self, signer: GString, signature: GString) {
        if let Some(response) = &self.waiting_signature_response {
            response.send((signer.into(), signature.into()));
            self.waiting_signature_response = None;
        }
    }

    pub fn get_sender(&self) -> tokio::sync::mpsc::Sender<GodotTokioCall> {
        self.sender.clone()
    }
}<|MERGE_RESOLUTION|>--- conflicted
+++ resolved
@@ -40,13 +40,8 @@
     fn process(&mut self, _dt: f64) {
         while let Ok(state) = self.receiver.try_recv() {
             match state {
-<<<<<<< HEAD
                 GodotTokioCall::OpenUrl { url, description, use_webview } => {
-                    self.base.call_deferred(
-=======
-                GodotTokioCall::OpenUrl { url, description } => {
                     self.base_mut().call_deferred(
->>>>>>> fb70332e
                         "emit_signal".into(),
                         &[
                             "need_open_url".to_variant(),
