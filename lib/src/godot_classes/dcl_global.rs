--- conflicted
+++ resolved
@@ -142,23 +142,17 @@
         tokio_runtime.set_name("tokio_runtime");
         scene_runner.set_name("scene_runner");
         scene_runner.set_process_mode(ProcessMode::DISABLED);
-<<<<<<< HEAD
-
         comms.set_name("comms");
-        avatars.set_name("avatars");
-=======
-        comms.set_name("comms".into());
-        avatars.set_name("avatar_scene".into());
-        realm.set_name("realm".into());
-        dcl_tokio_rpc.set_name("dcl_tokio_rpc".into());
-        player_identity.set_name("player_identity".into());
-        testing_tools.set_name("testing_tool".into());
-        content_provider.set_name("content_provider".into());
-        portable_experience_controller.set_name("portable_experience_controller".into());
-        network_inspector.set_name("network_inspector".into());
-        social_blacklist.set_name("social_blacklist".into());
-        metrics.set_name("metrics".into());
->>>>>>> ac16f70e
+        avatars.set_name("avatar_scene");
+        realm.set_name("realm");
+        dcl_tokio_rpc.set_name("dcl_tokio_rpc");
+        player_identity.set_name("player_identity");
+        testing_tools.set_name("testing_tool");
+        content_provider.set_name("content_provider");
+        portable_experience_controller.set_name("portable_experience_controller");
+        network_inspector.set_name("network_inspector");
+        social_blacklist.set_name("social_blacklist");
+        metrics.set_name("metrics");
 
         let args = godot::classes::Os::singleton().get_cmdline_args();
 
@@ -171,15 +165,10 @@
 
         set_scene_log_enabled(preview_mode || testing_scene_mode || developer_mode);
 
-<<<<<<< HEAD
         let is_mobile = godot::classes::Os::singleton().has_feature("mobile");
-=======
-        let is_mobile = godot::engine::Os::singleton().has_feature("mobile".into());
 
         // For now, use base class - ConfigData will be created in global.gd
         let config = DclConfig::new_gd();
-
->>>>>>> ac16f70e
         Self {
             _base: base,
             is_mobile,
