--- conflicted
+++ resolved
@@ -40,8 +40,6 @@
     use tracing_subscriber::{self, registry};
 
     pub fn init_logger() {
-<<<<<<< HEAD
-=======
         // Configure logging filters for Android
         // By default, filter everything to WARN level
         // You can customize specific modules here:
@@ -51,7 +49,6 @@
         //   "dclgodot::scene_runner=debug,warn" - debug for scene_runner, warn for others
         //   "dclgodot::scene_runner=debug,dclgodot::comms=info,warn" - multiple modules
 
->>>>>>> f32ed323
         let filter = EnvFilter::new(
             // TODO: Modify this line to change logging levels
             // "warn"  // Only warnings and errors
@@ -59,11 +56,7 @@
             // "debug"  // Debug, info, warnings and errors (shows all debug logs)
             // "dclgodot::scene_runner=trace,warn"  // Trace for scene_runner, warn for everything else
             // "dclgodot::scene_runner=debug,dclgodot::comms=info,warn"  // Debug for scene_runner, info for comms, warn for everything else
-<<<<<<< HEAD
             "dclgodot::auth=debug", // Info, warnings and errors
-=======
-            "info", // Info, warnings and errors
->>>>>>> f32ed323
         );
 
         let android_layer = paranoid_android::layer(env!("CARGO_PKG_NAME"))
