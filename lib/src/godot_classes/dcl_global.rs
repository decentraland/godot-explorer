use std::sync::Arc;

use godot::{
    engine::{node::ProcessMode, Engine},
    prelude::*,
};

use crate::{
    analytics::metrics::Metrics,
    auth::{dcl_player_identity::DclPlayerIdentity, ethereum_provider::EthereumProvider},
    avatars::avatar_scene::AvatarScene,
    comms::communication_manager::CommunicationManager,
    content::content_provider::ContentProvider,
    dcl::common::set_scene_log_enabled,
    http_request::rust_http_queue_requester::RustHttpQueueRequester,
    scene_runner::{scene_manager::SceneManager, tokio_runtime::TokioRuntime},
    test_runner::testing_tools::DclTestingTools,
    tools::network_inspector::{NetworkInspector, NetworkInspectorSender},
};

use super::{
    dcl_config::DclConfig, dcl_realm::DclRealm, dcl_tokio_rpc::DclTokioRpc, magic_link::MagicLink,
    portables::DclPortableExperienceController,
};

#[cfg(target_os = "android")]
mod android {
    use tracing_subscriber::filter::LevelFilter;
    use tracing_subscriber::fmt::format::FmtSpan;
    use tracing_subscriber::prelude::*;
    use tracing_subscriber::{self, registry};

    pub fn init_logger() {
        let android_layer = paranoid_android::layer(env!("CARGO_PKG_NAME"))
            .with_span_events(FmtSpan::CLOSE)
            .with_thread_names(true)
            .with_filter(LevelFilter::DEBUG);

        registry().with(android_layer).init();
    }
}

#[derive(GodotClass)]
#[class(base=Node)]
pub struct DclGlobal {
    _base: Base<Node>,

    #[var]
    pub config: Gd<DclConfig>,
    #[var]
    pub scene_runner: Gd<SceneManager>,
    #[var]
    pub comms: Gd<CommunicationManager>,
    #[var]
    pub avatars: Gd<AvatarScene>,
    #[var]
    pub tokio_runtime: Gd<TokioRuntime>,
    #[var]
    pub realm: Gd<DclRealm>,
    #[var]
    pub portable_experience_controller: Gd<DclPortableExperienceController>,
    #[var]
    pub testing_tools: Gd<DclTestingTools>,
    #[var]
    pub preview_mode: bool,
    #[var]
    pub testing_scene_mode: bool,
    #[var]
    pub player_identity: Gd<DclPlayerIdentity>,
    #[var]
    pub content_provider: Gd<ContentProvider>,
    #[var]
    pub http_requester: Gd<RustHttpQueueRequester>,
    #[var]
    pub dcl_tokio_rpc: Gd<DclTokioRpc>,
    #[var]
    pub magic_link: Gd<MagicLink>,

    pub ethereum_provider: Arc<EthereumProvider>,

    #[var]
    pub metrics: Gd<Metrics>,

    #[var]
    pub renderer_version: GString,

    pub is_mobile: bool,

    #[var]
    pub has_javascript_debugger: bool,

    #[var]
    pub network_inspector: Gd<NetworkInspector>,
}

#[godot_api]
impl INode for DclGlobal {
    fn init(base: Base<Node>) -> Self {
        #[cfg(target_os = "android")]
        android::init_logger();

        #[cfg(not(target_os = "android"))]
        let _ = tracing_subscriber::fmt::try_init();

        tracing::info!(
            "DclGlobal init invoked version={}",
            env!("GODOT_EXPLORER_VERSION")
        );

        log_panics::init();

        let mut avatars: Gd<AvatarScene> = AvatarScene::new_alloc();
        let mut comms: Gd<CommunicationManager> = CommunicationManager::new_alloc();
        let mut scene_runner: Gd<SceneManager> = SceneManager::new_alloc();
        let mut tokio_runtime: Gd<TokioRuntime> = TokioRuntime::new_alloc();

        tokio_runtime.set_name("tokio_runtime".into());
        scene_runner.set_name("scene_runner".into());
        scene_runner.set_process_mode(ProcessMode::DISABLED);

        comms.set_name("comms".into());
        avatars.set_name("avatars".into());

        let args = godot::engine::Os::singleton().get_cmdline_args();

        let testing_scene_mode = args.find(&"--scene-test".into(), None).is_some();
        let preview_mode = args.find(&"--preview".into(), None).is_some();
        let developer_mode = args.find(&"--dev".into(), None).is_some();

        set_scene_log_enabled(preview_mode || testing_scene_mode || developer_mode);

        Self {
            _base: base,
            is_mobile: godot::engine::Os::singleton().has_feature("mobile".into()),
            scene_runner,
            comms,
            avatars,
            tokio_runtime,
            testing_tools: DclTestingTools::new_alloc(),
            realm: DclRealm::new_alloc(),
            portable_experience_controller: DclPortableExperienceController::new_alloc(),
            preview_mode,
            testing_scene_mode,
            dcl_tokio_rpc: DclTokioRpc::new_alloc(),
            magic_link: MagicLink::new_alloc(),
            player_identity: DclPlayerIdentity::new_alloc(),
            content_provider: ContentProvider::new_alloc(),
            http_requester: RustHttpQueueRequester::new_gd(),
            config: DclConfig::new_gd(),
            ethereum_provider: Arc::new(EthereumProvider::new()),
            metrics: Metrics::new_alloc(),
            renderer_version: env!("GODOT_EXPLORER_VERSION").into(),
<<<<<<< HEAD
            network_inspector: NetworkInspector::new_alloc(),
=======
            network_inspector: NetworkInspector::alloc_gd(),

            #[cfg(feature = "enable_inspector")]
            has_javascript_debugger: true,
            #[cfg(not(feature = "enable_inspector"))]
            has_javascript_debugger: false,
>>>>>>> 465a8f79
        }
    }
}

#[godot_api]
impl DclGlobal {
    #[func]
    fn set_scene_log_enabled(&self, enabled: bool) {
        set_scene_log_enabled(enabled);
    }

    #[func]
    fn is_mobile(&self) -> bool {
        self.is_mobile
    }

    #[func]
    fn _set_is_mobile(&mut self, is_mobile: bool) {
        self.is_mobile = is_mobile;
    }

    pub fn has_singleton() -> bool {
        let Some(main_loop) = Engine::singleton().get_main_loop() else {
            return false;
        };
        let Some(root) = main_loop.cast::<SceneTree>().get_root() else {
            return false;
        };
        root.has_node("Global".into())
    }

    pub fn try_singleton() -> Option<Gd<Self>> {
        let res = Engine::singleton()
            .get_main_loop()?
            .cast::<SceneTree>()
            .get_root()?
            .get_node_or_null("Global".into())?
            .try_cast::<Self>();
        if let Ok(res) = res {
            Some(res)
        } else {
            None
        }
    }

    pub fn singleton() -> Gd<Self> {
        Self::try_singleton().expect("Failed to get global singleton!")
    }

    pub fn get_network_inspector_sender() -> Option<NetworkInspectorSender> {
        Some(
            Self::try_singleton()?
                .bind()
                .network_inspector
                .bind()
                .get_sender(),
        )
    }
}<|MERGE_RESOLUTION|>--- conflicted
+++ resolved
@@ -150,16 +150,12 @@
             ethereum_provider: Arc::new(EthereumProvider::new()),
             metrics: Metrics::new_alloc(),
             renderer_version: env!("GODOT_EXPLORER_VERSION").into(),
-<<<<<<< HEAD
             network_inspector: NetworkInspector::new_alloc(),
-=======
-            network_inspector: NetworkInspector::alloc_gd(),
 
             #[cfg(feature = "enable_inspector")]
             has_javascript_debugger: true,
             #[cfg(not(feature = "enable_inspector"))]
             has_javascript_debugger: false,
->>>>>>> 465a8f79
         }
     }
 }
