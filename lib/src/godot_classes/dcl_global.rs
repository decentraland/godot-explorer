use std::sync::Arc;

use godot::{
    engine::{node::ProcessMode, Engine},
    prelude::*,
};

use crate::{
    analytics::metrics::Metrics,
    auth::{dcl_player_identity::DclPlayerIdentity, ethereum_provider::EthereumProvider},
    avatars::avatar_scene::AvatarScene,
    comms::communication_manager::CommunicationManager,
    content::content_provider::ContentProvider,
    dcl::common::set_scene_log_enabled,
    http_request::rust_http_queue_requester::RustHttpQueueRequester,
    profile::profile_service::ProfileService,
    scene_runner::{scene_manager::SceneManager, tokio_runtime::TokioRuntime},
    test_runner::testing_tools::DclTestingTools,
    tools::network_inspector::{NetworkInspector, NetworkInspectorSender},
};

use super::{
<<<<<<< HEAD
    dcl_cli::DclCli, dcl_config::DclConfig, dcl_realm::DclRealm,
=======
    dcl_avatar::DclAvatar, dcl_config::DclConfig, dcl_realm::DclRealm,
>>>>>>> 8902b793
    dcl_social_blacklist::DclSocialBlacklist, dcl_tokio_rpc::DclTokioRpc,
    portables::DclPortableExperienceController,
};

#[cfg(target_os = "android")]
mod android {
    use tracing_subscriber::filter::LevelFilter;
    use tracing_subscriber::fmt::format::FmtSpan;
    use tracing_subscriber::prelude::*;
    use tracing_subscriber::{self, registry};

    pub fn init_logger() {
        let android_layer = paranoid_android::layer(env!("CARGO_PKG_NAME"))
            .with_span_events(FmtSpan::CLOSE)
            .with_thread_names(true)
            .with_filter(LevelFilter::WARN);

        registry().with(android_layer).init();
    }
}

#[derive(GodotClass)]
#[class(base=Node)]
pub struct DclGlobal {
    _base: Base<Node>,

    #[var]
    pub config: Gd<DclConfig>,
    #[var]
    pub scene_runner: Gd<SceneManager>,
    #[var]
    pub comms: Gd<CommunicationManager>,
    #[var]
    pub avatars: Gd<AvatarScene>,
    #[var]
    pub tokio_runtime: Gd<TokioRuntime>,
    #[var]
    pub realm: Gd<DclRealm>,
    #[var]
    pub portable_experience_controller: Gd<DclPortableExperienceController>,
    #[var]
    pub testing_tools: Gd<DclTestingTools>,
    #[var]
    pub preview_mode: bool,
    #[var]
    pub testing_scene_mode: bool,
    #[var]
    pub fixed_skybox_time: bool,
    #[var]
    pub player_identity: Gd<DclPlayerIdentity>,
    #[var]
    pub content_provider: Gd<ContentProvider>,
    #[var(get)]
    pub http_requester: Gd<RustHttpQueueRequester>,
    #[var]
    pub dcl_tokio_rpc: Gd<DclTokioRpc>,

    pub ethereum_provider: Arc<EthereumProvider>,

    #[var]
    pub metrics: Gd<Metrics>,

    #[var]
    pub renderer_version: GString,

    pub is_mobile: bool,

    pub is_virtual_mobile: bool,

    #[var]
    pub has_javascript_debugger: bool,

    #[var]
    pub network_inspector: Gd<NetworkInspector>,

    #[var]
    pub social_blacklist: Gd<DclSocialBlacklist>,

    #[var(get)]
    pub profile_service: Gd<ProfileService>,

<<<<<<< HEAD
    #[var(get)]
    pub cli: Gd<DclCli>,
=======
    pub selected_avatar: Option<Gd<DclAvatar>>,
>>>>>>> 8902b793
}

#[godot_api]
impl INode for DclGlobal {
    fn init(base: Base<Node>) -> Self {
        #[cfg(feature = "use_deno")]
        crate::dcl::js::init_runtime();

        #[cfg(target_os = "android")]
        android::init_logger();

        #[cfg(not(target_os = "android"))]
        let _ = tracing_subscriber::fmt::try_init();

        tracing::info!(
            "DclGlobal init invoked version={}",
            env!("GODOT_EXPLORER_VERSION")
        );

        log_panics::init();

        // Initialize Rust classes
        let mut avatars: Gd<AvatarScene> = AvatarScene::new_alloc();
        let mut comms: Gd<CommunicationManager> = CommunicationManager::new_alloc();
        let mut scene_runner: Gd<SceneManager> = SceneManager::new_alloc();
        let mut tokio_runtime: Gd<TokioRuntime> = TokioRuntime::new_alloc();
        let mut content_provider: Gd<ContentProvider> = ContentProvider::new_alloc();
        let mut network_inspector: Gd<NetworkInspector> = NetworkInspector::new_alloc();
        let mut social_blacklist: Gd<DclSocialBlacklist> = DclSocialBlacklist::new_alloc();
        let mut metrics: Gd<Metrics> = Metrics::new_alloc();
        let mut cli: Gd<DclCli> = DclCli::new_alloc();

        // For now, keep using base Rust classes - GDScript extensions will be created in global.gd
        let mut realm: Gd<DclRealm> = DclRealm::new_alloc();
        let mut dcl_tokio_rpc: Gd<DclTokioRpc> = DclTokioRpc::new_alloc();
        let mut player_identity: Gd<DclPlayerIdentity> = DclPlayerIdentity::new_alloc();
        let mut testing_tools: Gd<DclTestingTools> = DclTestingTools::new_alloc();
        let mut portable_experience_controller: Gd<DclPortableExperienceController> =
            DclPortableExperienceController::new_alloc();

        tokio_runtime.set_name("tokio_runtime".into());
        scene_runner.set_name("scene_runner".into());
        scene_runner.set_process_mode(ProcessMode::DISABLED);
        comms.set_name("comms".into());
        avatars.set_name("avatar_scene".into());
        realm.set_name("realm".into());
        dcl_tokio_rpc.set_name("dcl_tokio_rpc".into());
        player_identity.set_name("player_identity".into());
        testing_tools.set_name("testing_tool".into());
        content_provider.set_name("content_provider".into());
        portable_experience_controller.set_name("portable_experience_controller".into());
        network_inspector.set_name("network_inspector".into());
        social_blacklist.set_name("social_blacklist".into());
        metrics.set_name("metrics".into());
        cli.set_name("cli".into());

        // Use CLI singleton for parsing
        let (testing_scene_mode, preview_mode, developer_mode, fixed_skybox_time, force_mobile) = {
            let cli_bind = cli.bind();
            (
                cli_bind.scene_test_mode,
                cli_bind.preview_mode,
                cli_bind.developer_mode,
                cli_bind.fixed_skybox_time,
                cli_bind.force_mobile,
            )
        };

        set_scene_log_enabled(preview_mode || testing_scene_mode || developer_mode);

        let is_mobile = godot::engine::Os::singleton().has_feature("mobile".into()) || force_mobile;

        // For now, use base class - ConfigData will be created in global.gd
        let config = DclConfig::new_gd();

        Self {
            _base: base,
            is_mobile,
            is_virtual_mobile: false,
            scene_runner,
            comms,
            avatars,
            tokio_runtime,
            testing_tools,
            realm,
            portable_experience_controller,
            preview_mode,
            testing_scene_mode,
            fixed_skybox_time,
            dcl_tokio_rpc,
            player_identity,
            content_provider,
            http_requester: RustHttpQueueRequester::new_gd(),
            config,
            ethereum_provider: Arc::new(EthereumProvider::new()),
            metrics,
            renderer_version: env!("GODOT_EXPLORER_VERSION").into(),
            network_inspector,
            social_blacklist,
            profile_service: ProfileService::new_gd(),

            #[cfg(feature = "enable_inspector")]
            has_javascript_debugger: true,
            #[cfg(not(feature = "enable_inspector"))]
            has_javascript_debugger: false,
<<<<<<< HEAD
            cli,
=======
            selected_avatar: None,
>>>>>>> 8902b793
        }
    }
}

#[godot_api]
impl DclGlobal {
    #[func]
    fn set_scene_log_enabled(&self, enabled: bool) {
        set_scene_log_enabled(enabled);
    }

    #[func]
    fn is_mobile(&self) -> bool {
        self.is_mobile
    }

    #[func]
    fn is_virtual_mobile(&self) -> bool {
        self.is_virtual_mobile
    }

    #[func]
    fn _set_is_mobile(&mut self, is_mobile: bool) {
        self.is_mobile = is_mobile;
        self.is_virtual_mobile = is_mobile;
    }

    #[func]
    fn get_selected_avatar(&self) -> Option<Gd<DclAvatar>> {
        self.selected_avatar.clone()
    }

    #[func]
    pub fn ui_has_focus(&self) -> bool {
        // Check if the explorer UI has focus by calling the GDScript function
        let tree = Engine::singleton().get_main_loop();
        if let Some(tree) = tree {
            if let Ok(tree) = tree.try_cast::<SceneTree>() {
                let root = tree.get_root();
                if let Some(root) = root {
                    // Try to find the explorer node
                    let explorer = root.get_node_or_null(NodePath::from("explorer"));
                    if let Some(mut explorer) = explorer {
                        // Call ui_has_focus if it exists
                        if explorer.has_method("ui_has_focus".into()) {
                            return explorer.call("ui_has_focus".into(), &[]).to::<bool>();
                        }
                    }
                }
            }
        }
        // Default to true if we can't determine focus state
        true
    }

    pub fn has_singleton() -> bool {
        let Some(main_loop) = Engine::singleton().get_main_loop() else {
            return false;
        };
        let Some(root) = main_loop.cast::<SceneTree>().get_root() else {
            return false;
        };
        root.has_node("Global".into())
    }

    pub fn try_singleton() -> Option<Gd<Self>> {
        let res = Engine::singleton()
            .get_main_loop()?
            .cast::<SceneTree>()
            .get_root()?
            .get_node_or_null("Global".into())?
            .try_cast::<Self>();
        if let Ok(res) = res {
            Some(res)
        } else {
            None
        }
    }

    pub fn singleton() -> Gd<Self> {
        Self::try_singleton().expect("Failed to get global singleton!")
    }

    pub fn get_network_inspector_sender() -> Option<NetworkInspectorSender> {
        Some(
            Self::try_singleton()?
                .bind()
                .network_inspector
                .bind()
                .get_sender(),
        )
    }
}<|MERGE_RESOLUTION|>--- conflicted
+++ resolved
@@ -20,11 +20,7 @@
 };
 
 use super::{
-<<<<<<< HEAD
     dcl_cli::DclCli, dcl_config::DclConfig, dcl_realm::DclRealm,
-=======
-    dcl_avatar::DclAvatar, dcl_config::DclConfig, dcl_realm::DclRealm,
->>>>>>> 8902b793
     dcl_social_blacklist::DclSocialBlacklist, dcl_tokio_rpc::DclTokioRpc,
     portables::DclPortableExperienceController,
 };
@@ -106,12 +102,10 @@
     #[var(get)]
     pub profile_service: Gd<ProfileService>,
 
-<<<<<<< HEAD
     #[var(get)]
     pub cli: Gd<DclCli>,
-=======
+
     pub selected_avatar: Option<Gd<DclAvatar>>,
->>>>>>> 8902b793
 }
 
 #[godot_api]
@@ -217,11 +211,8 @@
             has_javascript_debugger: true,
             #[cfg(not(feature = "enable_inspector"))]
             has_javascript_debugger: false,
-<<<<<<< HEAD
             cli,
-=======
             selected_avatar: None,
->>>>>>> 8902b793
         }
     }
 }
