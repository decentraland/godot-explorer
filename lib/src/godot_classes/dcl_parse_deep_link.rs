use godot::prelude::*;
use url::Url;

#[derive(GodotClass)]
#[class(base=RefCounted)]
pub struct DclParseDeepLink {
    #[var]
    location: Vector2i,

    #[var]
    realm: GString,

    /// Preview URL for hot reloading (e.g., http://192.168.0.55:8000)
    /// When set, skips lobby and enables preview mode with WebSocket hot reload
    #[var]
    preview: GString,

    #[var]
    params: Dictionary,

    /// The signin identity ID from deep link `decentraland://open?signin=${identityId}`
    #[var]
    signin_identity_id: GString,
}

#[godot_api]
impl IRefCounted for DclParseDeepLink {
    fn init(_base: Base<RefCounted>) -> Self {
        DclParseDeepLink {
            // Due to Option<Vector2i> isn't supported in godot-rust extension, we workaround it by seeting ::MAX as invalid location
            //  Check is_location_defined
            location: Vector2i::MAX,
            realm: GString::new(),
            preview: GString::new(),
            params: Dictionary::new(),
            signin_identity_id: GString::new(),
        }
    }
}

#[godot_api]
impl DclParseDeepLink {
    #[func]
    pub fn parse_decentraland_link(url_str: GString) -> Gd<DclParseDeepLink> {
        let mut return_object = DclParseDeepLink {
            location: Vector2i::MAX,
            realm: GString::new(),
            preview: GString::new(),
            params: Dictionary::new(),
            signin_identity_id: GString::new(),
        };

        if url_str.is_empty() {
            return Gd::from_object(return_object);
        }

        let url = match Url::parse(url_str.to_string().as_str()) {
            Ok(url) => url,
            Err(err) => {
                godot_error!("Deep link URL unparsed {} - {url_str}", err.to_string());
                return Gd::from_object(return_object);
            }
        };

        // Verify scheme
        if url.scheme() != "decentraland" {
            godot_error!("Invalid scheme: expected 'decentraland' - {url_str}");
            return Gd::from_object(return_object);
        }

        // Parse query parameters
        for (key, value) in url.query_pairs() {
            let _ = return_object
                .params
                .insert(key.to_string().to_variant(), value.to_string().to_variant());

            match key.as_ref() {
                "location" | "position" => {
                    // Parse location as "x,y"
                    let coords: Vec<&str> = value.split(',').collect();
                    if coords.len() == 2 {
                        if let (Ok(x), Ok(y)) = (coords[0].parse::<i32>(), coords[1].parse::<i32>())
                        {
                            return_object.location = Vector2i { x, y };
                        }
                    }
                }
                "realm" => {
                    return_object.realm = value.to_string().into();
                }
<<<<<<< HEAD
                "signin" => {
                    // Handle signin identity ID from deep link `decentraland://open?signin=${identityId}`
                    return_object.signin_identity_id = value.to_string().into();
=======
                "preview" => {
                    // Preview URL for hot reloading (e.g., http://192.168.0.55:8000)
                    return_object.preview = value.to_string().into();
>>>>>>> f32ed323
                }
                _ => {}
            }
        }

        Gd::from_object(return_object)
    }

    #[func]
    pub fn is_location_defined(&self) -> bool {
        self.location.x < 1000000
    }

    #[func]
    pub fn is_signin_request(&self) -> bool {
        !self.signin_identity_id.is_empty()
    }
}<|MERGE_RESOLUTION|>--- conflicted
+++ resolved
@@ -88,15 +88,13 @@
                 "realm" => {
                     return_object.realm = value.to_string().into();
                 }
-<<<<<<< HEAD
                 "signin" => {
                     // Handle signin identity ID from deep link `decentraland://open?signin=${identityId}`
                     return_object.signin_identity_id = value.to_string().into();
-=======
+                }
                 "preview" => {
                     // Preview URL for hot reloading (e.g., http://192.168.0.55:8000)
                     return_object.preview = value.to_string().into();
->>>>>>> f32ed323
                 }
                 _ => {}
             }
