use std::collections::{HashMap, HashSet};

use godot::{
    builtin::{meta::ToGodot, StringName},
    engine::{
        AnimationNodeAdd2, AnimationNodeAnimation, AnimationNodeBlend2, AnimationNodeBlendTree,
        AnimationNodeTimeScale, AnimationNodeTimeSeek, AnimationPlayer, AnimationTree,
        IAnimationTree, Node3D,
    },
    obj::{Base, Gd, NewGd, WithBaseField},
    prelude::{godot_api, GodotClass},
};

use crate::dcl::components::proto_components::sdk::components::{PbAnimationState, PbAnimator};

pub const DUMMY_ANIMATION_NAME: &str = "__dummy__";
const MULTIPLE_ANIMATION_CONTROLLER_NAME: &str = "MultipleAnimator";

struct AnimationItem {
    value: PbAnimationState,
    anim_name_node: StringName,
    blend_param_ref_str: StringName,
    speed_param_ref_str: StringName,
    time_param_ref_str: StringName,
    index: usize,
}

#[derive(GodotClass)]
#[class(init, base=AnimationTree)]
pub struct MultipleAnimationController {
    base: Base<AnimationTree>,

    current_capacity: usize,
    existing_anims_duration: HashMap<String, f32>,

    current_time: HashMap<String, f32>,
    playing_anims: HashMap<String, AnimationItem>,

    finished_animations: HashSet<String>,
}

#[godot_api]
impl IAnimationTree for MultipleAnimationController {
    fn ready(&mut self) {
        // connect animation_finished
        let callable = self.base().callable("_animation_finished");
        self.base_mut()
            .connect("animation_finished".into(), callable);
    }
}

#[godot_api]
impl MultipleAnimationController {
    #[func]
    fn _animation_finished(&mut self, anim_name: StringName) {
        let anim_name = anim_name.to_string();
        if anim_name == DUMMY_ANIMATION_NAME {
            return;
        }

        // Lean comment
        //  agree with base_mut() is much safer than directly accessing the base field (you might call a method that changes the state of the object)
        //  but these cases when you only use base_mut to access godot fields which doesn't trigger any rust code :S
        //  you have to workaround it with these cloned variables

        let mut a = (None, None);
        if let Some(anim_item) = self.playing_anims.get(&anim_name.to_string()) {
            let looping = anim_item.value.r#loop.unwrap_or(true);
            // TODO: reset_on_finished is not implemented
            let reset_on_finished = false;
            if looping || reset_on_finished {
                let playing_time = if !anim_item.value.playing_backward() {
                    0.0
                } else {
                    *self
                        .existing_anims_duration
                        .get(&anim_item.value.clip)
                        .unwrap_or(&0.0)
                };

                a.0 = Some((
                    anim_item.time_param_ref_str.clone(),
                    playing_time.to_variant(),
                ));
            }

            if !looping {
<<<<<<< HEAD
                a.1 = Some((anim_item.speed_param_ref_str.clone(), 0_f32.to_variant()));
            }

            for (param, value) in [a.0, a.1].iter().flatten() {
                self.base_mut().set(param.clone(), value.clone());
=======
                self.base
                    .set(anim_item.speed_param_ref_str.clone(), 0_f32.to_variant());
                self.finished_animations.insert(anim_name.clone());
>>>>>>> 2ce7a3ca
            }
        } else {
            tracing::error!("finished animation {} not found!", anim_name);
        }
    }
}

impl MultipleAnimationController {
    fn new(existing_anims_duration: HashMap<String, f32>) -> Gd<MultipleAnimationController> {
        Gd::from_init_fn(|base| Self {
            base,
            current_capacity: 0,
            current_time: HashMap::new(),
            playing_anims: HashMap::new(),
            existing_anims_duration,
            finished_animations: HashSet::new(),
        })
    }

    pub fn apply_anims(&mut self, suggested_value: &PbAnimator) {
        let mut value = suggested_value.clone();
        value
            .states
            .retain(|state| self.existing_anims_duration.contains_key(&state.clip));

        let (playing_animations, stopped_animations): (_, Vec<_>) = value
            .states
            .iter()
            .partition(|state| state.playing.unwrap_or(false));

        if self.current_capacity < playing_animations.len() {
            self.generate_animation_blend_tree_needed(playing_animations.len());
        }

        let dirty_animation_playing = playing_animations
            .iter()
            .any(|playing| !self.playing_anims.contains_key(&playing.clip));
        if dirty_animation_playing {
            self.remap_animation(&playing_animations, &stopped_animations);
        }

        let mut changes = Vec::new();
        for new_state in value.states.iter() {
            let Some(anim_state) = self.playing_anims.get_mut(&new_state.clip) else {
                continue;
            };

            if anim_state.value.weight != new_state.weight {
                anim_state.value.weight = new_state.weight;
                changes.push((
                    anim_state.blend_param_ref_str.clone(),
                    new_state.weight.unwrap_or(1.0).to_variant(),
                ));
            }

            let speed = if new_state.playing.unwrap_or_default() {
                new_state.speed.unwrap_or(1.0)
            } else {
                0.0
            };
            changes.push((anim_state.speed_param_ref_str.clone(), speed.to_variant()));

            let should_reset = new_state.should_reset.unwrap_or_default();
            if should_reset {
                let playing_time = if !anim_state.value.playing_backward() {
                    0.0
                } else {
                    *self
                        .existing_anims_duration
                        .get(&anim_state.value.clip)
                        .unwrap_or(&0.0)
                };

                changes.push((
                    anim_state.time_param_ref_str.clone(),
                    playing_time.to_variant(),
<<<<<<< HEAD
                ));
=======
                );
            } else if self.finished_animations.contains(&new_state.clip) {
                self.finished_animations.remove(&new_state.clip);

                let playing_time = if !anim_state.value.playing_backward() {
                    0.0
                } else {
                    *self
                        .existing_anims_duration
                        .get(&anim_state.value.clip)
                        .unwrap_or(&0.0)
                };

                self.base.set(
                    anim_state.time_param_ref_str.clone(),
                    playing_time.to_variant(),
                );
>>>>>>> 2ce7a3ca
            }

            anim_state.value.playing = new_state.playing;
            anim_state.value.speed = new_state.speed;
            anim_state.value.r#loop = new_state.r#loop;
            anim_state.value.should_reset = new_state.should_reset;
        }

        for (param, value) in changes {
            self.base_mut().set(param, value);
        }
    }

    fn remap_animation(
        &mut self,
        playing_animation: &Vec<&PbAnimationState>,
        stopped_animation: &Vec<&PbAnimationState>,
    ) {
        let mut changes = Vec::new();
        // First remove the animations that are not playing
        // Animation that are not playing anymore has two behavior:
        //  - if shouldReset is enabled, the animation will be reseted before removing it
        //  - otherwise, the current time is stored (to be used later)
        for anim in stopped_animation {
            let Some(anim_state) = self.playing_anims.get(&anim.clip) else {
                continue;
            };

            // TODO: should_reset will be deprecated
            let should_reset = anim_state.value.should_reset.unwrap_or_default();
            if should_reset {
                let playing_time = if !anim_state.value.playing_backward() {
                    0.0
                } else {
                    *self.existing_anims_duration.get(&anim.clip).unwrap_or(&0.0)
                };
                changes.push((
                    anim_state.time_param_ref_str.clone(),
                    playing_time.to_variant(),
                ));
                self.current_time.remove(&anim.clip);
            } else {
                let time = self.base().get(anim_state.time_param_ref_str.clone());
                if let Ok(time) = time.try_to::<f32>() {
                    self.current_time.insert(anim.clip.clone(), time);
                }
            }

            self.playing_anims.remove(&anim.clip);
        }

        for (param, value) in changes {
            self.base_mut().set(param, value);
        }

        let playing_index_values = self
            .playing_anims
            .values()
            .map(|item| item.index)
            .collect::<Vec<_>>();
        let mut available_index = (0..self.current_capacity)
            .filter(|index| !playing_index_values.contains(index))
            .collect::<Vec<_>>();

        // Then add the new animations
        for anim in playing_animation {
            if self.playing_anims.contains_key(&anim.clip) {
                continue;
            }

            let Some(index) = available_index.pop() else {
                tracing::error!("No available index to add the animation {}", anim.clip);
                continue;
            };

            let anim_item = AnimationItem {
                index,
                value: (*anim).clone(),
                anim_name_node: format!("anim_{}", index).into(),
                blend_param_ref_str: format!("parameters/blend_{}/blend_amount", index).into(),
                speed_param_ref_str: format!("parameters/sanim_{}/scale", index).into(),
                time_param_ref_str: format!("parameters/tanim_{}/seek_request", index).into(),
            };

            self.base_mut().set(
                anim_item.speed_param_ref_str.clone(),
                anim.speed.unwrap_or(1.0).to_variant(),
            );
            self.base_mut().set(
                anim_item.blend_param_ref_str.clone(),
                anim.weight.unwrap_or(1.0).to_variant(),
            );

            let playing_time = if let Some(playing_time) = self.current_time.remove(&anim.clip) {
                if self.finished_animations.contains(&anim.clip) {
                    self.finished_animations.remove(&anim.clip);
                    0.0
                } else {
                    playing_time
                }
            } else if !anim_item.value.playing_backward() {
                0.0
            } else {
                *self.existing_anims_duration.get(&anim.clip).unwrap_or(&0.0)
            };

            self.base_mut().set(
                anim_item.time_param_ref_str.clone(),
                playing_time.to_variant(),
            );

            let mut anim_node = self
                .base()
                .get_tree_root()
                .expect("Failed to get tree root")
                .cast::<AnimationNodeBlendTree>()
                .get_node(anim_item.anim_name_node.clone())
                .expect("Failed to get node")
                .cast::<AnimationNodeAnimation>();

            anim_node.set_animation(anim.clip.clone().into());

            self.playing_anims.insert(anim.clip.clone(), anim_item);
        }

        // Finally set dummy animation to not used slots
        for anim in available_index {
            let anim_name_node = format!("anim_{}", anim).into();
            let mut anim_node = self
                .base()
                .get_tree_root()
                .expect("Failed to get tree root")
                .cast::<AnimationNodeBlendTree>()
                .get_node(anim_name_node)
                .expect("Failed to get node")
                .cast::<AnimationNodeAnimation>();

            anim_node.set_animation(DUMMY_ANIMATION_NAME.into());
        }
    }

    // Generates the nodes neccesary to handle the animation
    // Note: In this implementation, the blend tree only can grow
    fn generate_animation_blend_tree_needed(&mut self, n: usize) {
        let n = n.max(2);
        let first_new_index = self.current_capacity;

        // Ensure the tree root is set
        if self.base().get_tree_root().is_none() {
            self.base_mut()
                .set_tree_root(AnimationNodeBlendTree::new_gd().upcast());
        }

        let mut tree = self
            .base_mut()
            .get_tree_root()
            .unwrap()
            .cast::<AnimationNodeBlendTree>();

        for i in first_new_index..n {
            let mut anim_node = AnimationNodeAnimation::new_gd();
            let mut dummy_anim_node = AnimationNodeAnimation::new_gd();
            let blend_anim_node = AnimationNodeBlend2::new_gd();
            let time_anim_node = AnimationNodeTimeSeek::new_gd();
            let speed_anim_node = AnimationNodeTimeScale::new_gd();

            anim_node.set_animation(DUMMY_ANIMATION_NAME.into());
            dummy_anim_node.set_animation(DUMMY_ANIMATION_NAME.into());

            tree.add_node(format!("danim_{}", i).into(), dummy_anim_node.upcast());
            tree.add_node(format!("tanim_{}", i).into(), time_anim_node.upcast());
            tree.add_node(format!("sanim_{}", i).into(), speed_anim_node.upcast());
            tree.add_node(format!("blend_{}", i).into(), blend_anim_node.upcast());
            tree.add_node(format!("anim_{}", i).into(), anim_node.upcast());

            tree.connect_node(
                format!("tanim_{}", i).into(),
                0,
                format!("anim_{}", i).into(),
            );
            tree.connect_node(
                format!("sanim_{}", i).into(),
                0,
                format!("tanim_{}", i).into(),
            );
            tree.connect_node(
                format!("blend_{}", i).into(),
                0,
                format!("danim_{}", i).into(),
            );
            tree.connect_node(
                format!("blend_{}", i).into(),
                1,
                format!("sanim_{}", i).into(),
            );

            self.base_mut().set(
                format!("parameters/blend_{}/blend_amount", i).into(),
                1_f32.to_variant(),
            );

            if i < n - 1 {
                let add_node = AnimationNodeAdd2::new_gd();
                tree.add_node(format!("add_{}", i).into(), add_node.upcast());
            }
        }

        for i in first_new_index..(n - 1) {
            if i == 0 {
                tree.connect_node("add_0".into(), 0, "blend_0".into());
                tree.connect_node("add_0".into(), 1, "blend_1".into());
            } else {
                tree.connect_node(
                    format!("add_{}", i).into(),
                    0,
                    format!("add_{}", i - 1).into(),
                );
                tree.connect_node(
                    format!("add_{}", i).into(),
                    1,
                    format!("blend_{}", i + 1).into(),
                );
            }

            self.base_mut().set(
                format!("parameters/add_{}/add_amount", i).into(),
                1_f32.to_variant(),
            );
        }

        tree.connect_node("output".into(), 0, format!("add_{}", n - 2).into());
        self.current_capacity = n;
    }
}

fn create_and_add_multiple_animation_controller(
    mut gltf_node: Gd<Node3D>,
) -> Option<Gd<MultipleAnimationController>> {
    let anim_player = gltf_node.try_get_node_as::<AnimationPlayer>("AnimationPlayer")?;
    let anim_list = anim_player.get_animation_list();
    if anim_list.is_empty() {
        return None;
    }

    let mut anim_builder = MultipleAnimationController::new(
        anim_list
            .as_slice()
            .iter()
            .map(|anim_clip| {
                let anim = anim_player
                    .get_animation(StringName::from(anim_clip))
                    .unwrap();
                let anim_duration = anim.get_length();
                (anim_clip.to_string(), anim_duration)
            })
            .collect(),
    );
    anim_builder.set_name(MULTIPLE_ANIMATION_CONTROLLER_NAME.into());

    if !anim_player.has_animation(DUMMY_ANIMATION_NAME.into()) {
        anim_player
            .get_animation_library("".into())
            .unwrap()
            .add_animation(DUMMY_ANIMATION_NAME.into(), Default::default());
    }

    gltf_node.add_child(anim_builder.clone().upcast());
    anim_builder.set_animation_player("../AnimationPlayer".into());

    Some(anim_builder)
}

pub fn apply_anims(gltf_container_node: Gd<Node3D>, value: &PbAnimator) {
    if let Some(mut already_exist_node) = gltf_container_node
        .try_get_node_as::<MultipleAnimationController>(MULTIPLE_ANIMATION_CONTROLLER_NAME)
    {
        already_exist_node.bind_mut().apply_anims(value);
        return;
    }

    let mut playing_count = 0;
    for state in value.states.iter() {
        if state.playing.unwrap_or_default() {
            playing_count += 1;
            if playing_count > 1 {
                break;
            }
        }
    }

    // TODO: this is an optimizacion to avoid creating AnimationTree for every animation player
    //  with just one animation, we can use the AnimationPlayer directly, but a proper controller is needed
    // let need_multiple_animation = playing_count > 1;

    let need_multiple_animation = true;

    // For handling multiple animations, we need to create a new MultipleAnimationController
    if need_multiple_animation {
        let Some(mut new_blend_builder) =
            create_and_add_multiple_animation_controller(gltf_container_node)
        else {
            // No animations available
            return;
        };
        new_blend_builder.bind_mut().apply_anims(value);
    } else {
        todo!("single animation not implemented yet")
    }
}<|MERGE_RESOLUTION|>--- conflicted
+++ resolved
@@ -85,17 +85,11 @@
             }
 
             if !looping {
-<<<<<<< HEAD
                 a.1 = Some((anim_item.speed_param_ref_str.clone(), 0_f32.to_variant()));
             }
 
             for (param, value) in [a.0, a.1].iter().flatten() {
                 self.base_mut().set(param.clone(), value.clone());
-=======
-                self.base
-                    .set(anim_item.speed_param_ref_str.clone(), 0_f32.to_variant());
-                self.finished_animations.insert(anim_name.clone());
->>>>>>> 2ce7a3ca
             }
         } else {
             tracing::error!("finished animation {} not found!", anim_name);
@@ -172,27 +166,7 @@
                 changes.push((
                     anim_state.time_param_ref_str.clone(),
                     playing_time.to_variant(),
-<<<<<<< HEAD
                 ));
-=======
-                );
-            } else if self.finished_animations.contains(&new_state.clip) {
-                self.finished_animations.remove(&new_state.clip);
-
-                let playing_time = if !anim_state.value.playing_backward() {
-                    0.0
-                } else {
-                    *self
-                        .existing_anims_duration
-                        .get(&anim_state.value.clip)
-                        .unwrap_or(&0.0)
-                };
-
-                self.base.set(
-                    anim_state.time_param_ref_str.clone(),
-                    playing_time.to_variant(),
-                );
->>>>>>> 2ce7a3ca
             }
 
             anim_state.value.playing = new_state.playing;
