use std::collections::{HashMap, HashSet};

use godot::{
    builtin::{meta::ToGodot, StringName},
    engine::{
        AnimationNodeAdd2, AnimationNodeAnimation, AnimationNodeBlend2, AnimationNodeBlendTree,
        AnimationNodeTimeScale, AnimationNodeTimeSeek, AnimationPlayer, AnimationTree,
<<<<<<< HEAD
        IAnimationTree, Node3D,
=======
        IAnimationTree, Node3D, NodeExt,
>>>>>>> c0d68938
    },
    obj::{Base, Gd, NewGd, WithBaseField},
    prelude::{godot_api, GodotClass},
};

use crate::dcl::components::proto_components::sdk::components::{PbAnimationState, PbAnimator};

pub const DUMMY_ANIMATION_NAME: &str = "__dummy__";
const MULTIPLE_ANIMATION_CONTROLLER_NAME: &str = "MultipleAnimator";

struct AnimationItem {
    value: PbAnimationState,
    anim_name_node: StringName,
    blend_param_ref_str: StringName,
    speed_param_ref_str: StringName,
    time_param_ref_str: StringName,
    index: usize,
}

#[derive(GodotClass)]
#[class(init, base=AnimationTree)]
pub struct MultipleAnimationController {
    base: Base<AnimationTree>,

    current_capacity: usize,
    existing_anims_duration: HashMap<String, f32>,

    current_time: HashMap<String, f32>,
    playing_anims: HashMap<String, AnimationItem>,

    finished_animations: HashSet<String>,
}

#[godot_api]
impl IAnimationTree for MultipleAnimationController {
    fn ready(&mut self) {
        // connect animation_finished
        let callable = self.base().callable("_animation_finished");
        self.base_mut()
            .connect("animation_finished".into(), callable);
    }
}

#[godot_api]
impl MultipleAnimationController {
    #[func]
    fn _animation_finished(&mut self, anim_name: StringName) {
        let anim_name = anim_name.to_string();
        if anim_name == DUMMY_ANIMATION_NAME {
            return;
        }

        // Lean comment
        //  agree with base_mut() is much safer than directly accessing the base field (you might call a method that changes the state of the object)
        //  but these cases when you only use base_mut to access godot fields which doesn't trigger any rust code :S
        //  you have to workaround it with these cloned variables

        let mut a = (None, None);
        if let Some(anim_item) = self.playing_anims.get(&anim_name.to_string()) {
            let looping = anim_item.value.r#loop.unwrap_or(true);
            // TODO: reset_on_finished is not implemented
            let reset_on_finished = false;
            if looping || reset_on_finished {
                let playing_time = if !anim_item.value.playing_backward() {
                    0.0
                } else {
                    *self
                        .existing_anims_duration
                        .get(&anim_item.value.clip)
                        .unwrap_or(&0.0)
                };

                a.0 = Some((
                    anim_item.time_param_ref_str.clone(),
                    playing_time.to_variant(),
                ));
            }

            if !looping {
                a.1 = Some((anim_item.speed_param_ref_str.clone(), 0_f32.to_variant()));
            }

            for (param, value) in [a.0, a.1].iter().flatten() {
                self.base_mut().set(param.clone(), value.clone());
            }
        } else {
            tracing::error!("finished animation {} not found!", anim_name);
        }
    }
}

impl MultipleAnimationController {
    fn new(existing_anims_duration: HashMap<String, f32>) -> Gd<MultipleAnimationController> {
        Gd::from_init_fn(|base| Self {
            base,
            current_capacity: 0,
            current_time: HashMap::new(),
            playing_anims: HashMap::new(),
            existing_anims_duration,
            finished_animations: HashSet::new(),
        })
    }

    pub fn apply_anims(&mut self, suggested_value: &PbAnimator) {
        let mut value = suggested_value.clone();
        value
            .states
            .retain(|state| self.existing_anims_duration.contains_key(&state.clip));

        let (playing_animations, stopped_animations): (_, Vec<_>) = value
            .states
            .iter()
            .partition(|state| state.playing.unwrap_or(false));

        if self.current_capacity < playing_animations.len() {
            self.generate_animation_blend_tree_needed(playing_animations.len());
        }

        let dirty_animation_playing = playing_animations
            .iter()
            .any(|playing| !self.playing_anims.contains_key(&playing.clip));
        if dirty_animation_playing {
            self.remap_animation(&playing_animations, &stopped_animations);
        }

        let mut changes = Vec::new();
        for new_state in value.states.iter() {
            let Some(anim_state) = self.playing_anims.get_mut(&new_state.clip) else {
                continue;
            };

            if anim_state.value.weight != new_state.weight {
                anim_state.value.weight = new_state.weight;
                changes.push((
                    anim_state.blend_param_ref_str.clone(),
                    new_state.weight.unwrap_or(1.0).to_variant(),
                ));
            }

            let speed = if new_state.playing.unwrap_or_default() {
                new_state.speed.unwrap_or(1.0)
            } else {
                0.0
            };
            changes.push((anim_state.speed_param_ref_str.clone(), speed.to_variant()));

            let should_reset = new_state.should_reset.unwrap_or_default();
            if should_reset {
                let playing_time = if !anim_state.value.playing_backward() {
                    0.0
                } else {
                    *self
                        .existing_anims_duration
                        .get(&anim_state.value.clip)
                        .unwrap_or(&0.0)
                };

                changes.push((
                    anim_state.time_param_ref_str.clone(),
                    playing_time.to_variant(),
                ));
            }

            anim_state.value.playing = new_state.playing;
            anim_state.value.speed = new_state.speed;
            anim_state.value.r#loop = new_state.r#loop;
            anim_state.value.should_reset = new_state.should_reset;
        }

        for (param, value) in changes {
            self.base_mut().set(param, value);
        }
    }

    fn remap_animation(
        &mut self,
        playing_animation: &Vec<&PbAnimationState>,
        stopped_animation: &Vec<&PbAnimationState>,
    ) {
        let mut changes = Vec::new();
        // First remove the animations that are not playing
        // Animation that are not playing anymore has two behavior:
        //  - if shouldReset is enabled, the animation will be reseted before removing it
        //  - otherwise, the current time is stored (to be used later)
        for anim in stopped_animation {
            let Some(anim_state) = self.playing_anims.get(&anim.clip) else {
                continue;
            };

            // TODO: should_reset will be deprecated
            let should_reset = anim_state.value.should_reset.unwrap_or_default();
            if should_reset {
                let playing_time = if !anim_state.value.playing_backward() {
                    0.0
                } else {
                    *self.existing_anims_duration.get(&anim.clip).unwrap_or(&0.0)
                };
                changes.push((
                    anim_state.time_param_ref_str.clone(),
                    playing_time.to_variant(),
                ));
                self.current_time.remove(&anim.clip);
            } else {
                let time = self.base().get(anim_state.time_param_ref_str.clone());
                if let Ok(time) = time.try_to::<f32>() {
                    self.current_time.insert(anim.clip.clone(), time);
                }
            }

            self.playing_anims.remove(&anim.clip);
        }

        for (param, value) in changes {
            self.base_mut().set(param, value);
        }

        let playing_index_values = self
            .playing_anims
            .values()
            .map(|item| item.index)
            .collect::<Vec<_>>();
        let mut available_index = (0..self.current_capacity)
            .filter(|index| !playing_index_values.contains(index))
            .collect::<Vec<_>>();

        // Then add the new animations
        for anim in playing_animation {
            if self.playing_anims.contains_key(&anim.clip) {
                continue;
            }

            let Some(index) = available_index.pop() else {
                tracing::error!("No available index to add the animation {}", anim.clip);
                continue;
            };

            let anim_item = AnimationItem {
                index,
                value: (*anim).clone(),
                anim_name_node: format!("anim_{}", index).into(),
                blend_param_ref_str: format!("parameters/blend_{}/blend_amount", index).into(),
                speed_param_ref_str: format!("parameters/sanim_{}/scale", index).into(),
                time_param_ref_str: format!("parameters/tanim_{}/seek_request", index).into(),
            };

            self.base_mut().set(
                anim_item.speed_param_ref_str.clone(),
                anim.speed.unwrap_or(1.0).to_variant(),
            );
            self.base_mut().set(
                anim_item.blend_param_ref_str.clone(),
                anim.weight.unwrap_or(1.0).to_variant(),
            );

            let playing_time = if let Some(playing_time) = self.current_time.remove(&anim.clip) {
                if self.finished_animations.contains(&anim.clip) {
                    self.finished_animations.remove(&anim.clip);
                    0.0
                } else {
                    playing_time
                }
            } else if !anim_item.value.playing_backward() {
                0.0
            } else {
                *self.existing_anims_duration.get(&anim.clip).unwrap_or(&0.0)
            };

            self.base_mut().set(
                anim_item.time_param_ref_str.clone(),
                playing_time.to_variant(),
            );

            let mut anim_node = self
                .base()
                .get_tree_root()
                .expect("Failed to get tree root")
                .cast::<AnimationNodeBlendTree>()
                .get_node(anim_item.anim_name_node.clone())
                .expect("Failed to get node")
                .cast::<AnimationNodeAnimation>();

            anim_node.set_animation(anim.clip.clone().into());

            self.playing_anims.insert(anim.clip.clone(), anim_item);
        }

        // Finally set dummy animation to not used slots
        for anim in available_index {
            let anim_name_node = format!("anim_{}", anim).into();
            let mut anim_node = self
                .base()
                .get_tree_root()
                .expect("Failed to get tree root")
                .cast::<AnimationNodeBlendTree>()
                .get_node(anim_name_node)
                .expect("Failed to get node")
                .cast::<AnimationNodeAnimation>();

            anim_node.set_animation(DUMMY_ANIMATION_NAME.into());
        }
    }

    // Generates the nodes neccesary to handle the animation
    // Note: In this implementation, the blend tree only can grow
    fn generate_animation_blend_tree_needed(&mut self, n: usize) {
        let n = n.max(2);
        let first_new_index = self.current_capacity;

        // Ensure the tree root is set
        if self.base().get_tree_root().is_none() {
            self.base_mut()
                .set_tree_root(AnimationNodeBlendTree::new_gd().upcast());
        }

        let mut tree = self
            .base_mut()
            .get_tree_root()
            .unwrap()
            .cast::<AnimationNodeBlendTree>();

        for i in first_new_index..n {
<<<<<<< HEAD
            let mut anim_node = AnimationNodeAnimation::new_gd();
            let mut dummy_anim_node = AnimationNodeAnimation::new_gd();
            let blend_anim_node = AnimationNodeBlend2::new_gd();
            let time_anim_node = AnimationNodeTimeSeek::new_gd();
            let speed_anim_node = AnimationNodeTimeScale::new_gd();
=======
            let mut anim_node = AnimationNodeAnimation::new();
            let mut dummy_anim_node = AnimationNodeAnimation::new();
            let blend_anim_node = AnimationNodeBlend2::new();
            let speed_anim_node = AnimationNodeTimeScale::new();
            let time_anim_node = AnimationNodeTimeSeek::new();
>>>>>>> c0d68938

            anim_node.set_animation(DUMMY_ANIMATION_NAME.into());
            dummy_anim_node.set_animation(DUMMY_ANIMATION_NAME.into());

            tree.add_node(format!("tanim_{}", i).into(), time_anim_node.upcast());
            tree.add_node(format!("danim_{}", i).into(), dummy_anim_node.upcast());
            tree.add_node(format!("tanim_{}", i).into(), time_anim_node.upcast());
            tree.add_node(format!("sanim_{}", i).into(), speed_anim_node.upcast());
            tree.add_node(format!("blend_{}", i).into(), blend_anim_node.upcast());
            tree.add_node(format!("anim_{}", i).into(), anim_node.upcast());

            tree.connect_node(
                format!("tanim_{}", i).into(),
                0,
                format!("anim_{}", i).into(),
            );
            tree.connect_node(
                format!("sanim_{}", i).into(),
                0,
                format!("tanim_{}", i).into(),
            );
            tree.connect_node(
                format!("blend_{}", i).into(),
                0,
                format!("danim_{}", i).into(),
            );
            tree.connect_node(
                format!("blend_{}", i).into(),
                1,
                format!("sanim_{}", i).into(),
            );

            self.base_mut().set(
                format!("parameters/blend_{}/blend_amount", i).into(),
                1_f32.to_variant(),
            );

            if i < n - 1 {
                let add_node = AnimationNodeAdd2::new_gd();
                tree.add_node(format!("add_{}", i).into(), add_node.upcast());
            }
        }

        for i in first_new_index..(n - 1) {
            if i == 0 {
                tree.connect_node("add_0".into(), 0, "blend_0".into());
                tree.connect_node("add_0".into(), 1, "blend_1".into());
            } else {
                tree.connect_node(
                    format!("add_{}", i).into(),
                    0,
                    format!("add_{}", i - 1).into(),
                );
                tree.connect_node(
                    format!("add_{}", i).into(),
                    1,
                    format!("blend_{}", i + 1).into(),
                );
            }

            self.base_mut().set(
                format!("parameters/add_{}/add_amount", i).into(),
                1_f32.to_variant(),
            );
        }

        tree.connect_node("output".into(), 0, format!("add_{}", n - 2).into());
        self.current_capacity = n;
    }
}

fn create_and_add_multiple_animation_controller(
    mut gltf_node: Gd<Node3D>,
) -> Option<Gd<MultipleAnimationController>> {
    let anim_player = gltf_node.try_get_node_as::<AnimationPlayer>("AnimationPlayer")?;
    let anim_list = anim_player.get_animation_list();
    if anim_list.is_empty() {
        return None;
    }

    let mut anim_builder = MultipleAnimationController::new(
        anim_list
            .as_slice()
            .iter()
            .map(|anim_clip| {
                let anim = anim_player
                    .get_animation(StringName::from(anim_clip))
                    .unwrap();
                let anim_duration = anim.get_length();
                (anim_clip.to_string(), anim_duration)
            })
            .collect(),
    );
    anim_builder.set_name(MULTIPLE_ANIMATION_CONTROLLER_NAME.into());

    if !anim_player.has_animation(DUMMY_ANIMATION_NAME.into()) {
        anim_player
            .get_animation_library("".into())
            .unwrap()
            .add_animation(DUMMY_ANIMATION_NAME.into(), Default::default());
    }

    gltf_node.add_child(anim_builder.clone().upcast());
    anim_builder.set_animation_player("../AnimationPlayer".into());

    Some(anim_builder)
}

pub fn apply_anims(gltf_container_node: Gd<Node3D>, value: &PbAnimator) {
    if let Some(mut already_exist_node) = gltf_container_node
        .try_get_node_as::<MultipleAnimationController>(MULTIPLE_ANIMATION_CONTROLLER_NAME)
    {
        already_exist_node.bind_mut().apply_anims(value);
        return;
    }

    let mut playing_count = 0;
    for state in value.states.iter() {
        if state.playing.unwrap_or_default() {
            playing_count += 1;
            if playing_count > 1 {
                break;
            }
        }
    }

    // TODO: this is an optimizacion to avoid creating AnimationTree for every animation player
    //  with just one animation, we can use the AnimationPlayer directly, but a proper controller is needed
    // let need_multiple_animation = playing_count > 1;

    let need_multiple_animation = true;

    // For handling multiple animations, we need to create a new MultipleAnimationController
    if need_multiple_animation {
        let Some(mut new_blend_builder) =
            create_and_add_multiple_animation_controller(gltf_container_node)
        else {
            // No animations available
            return;
        };
        new_blend_builder.bind_mut().apply_anims(value);
    } else {
        todo!("single animation not implemented yet")
    }
}<|MERGE_RESOLUTION|>--- conflicted
+++ resolved
@@ -5,11 +5,7 @@
     engine::{
         AnimationNodeAdd2, AnimationNodeAnimation, AnimationNodeBlend2, AnimationNodeBlendTree,
         AnimationNodeTimeScale, AnimationNodeTimeSeek, AnimationPlayer, AnimationTree,
-<<<<<<< HEAD
         IAnimationTree, Node3D,
-=======
-        IAnimationTree, Node3D, NodeExt,
->>>>>>> c0d68938
     },
     obj::{Base, Gd, NewGd, WithBaseField},
     prelude::{godot_api, GodotClass},
@@ -331,19 +327,11 @@
             .cast::<AnimationNodeBlendTree>();
 
         for i in first_new_index..n {
-<<<<<<< HEAD
             let mut anim_node = AnimationNodeAnimation::new_gd();
             let mut dummy_anim_node = AnimationNodeAnimation::new_gd();
             let blend_anim_node = AnimationNodeBlend2::new_gd();
             let time_anim_node = AnimationNodeTimeSeek::new_gd();
             let speed_anim_node = AnimationNodeTimeScale::new_gd();
-=======
-            let mut anim_node = AnimationNodeAnimation::new();
-            let mut dummy_anim_node = AnimationNodeAnimation::new();
-            let blend_anim_node = AnimationNodeBlend2::new();
-            let speed_anim_node = AnimationNodeTimeScale::new();
-            let time_anim_node = AnimationNodeTimeSeek::new();
->>>>>>> c0d68938
 
             anim_node.set_animation(DUMMY_ANIMATION_NAME.into());
             dummy_anim_node.set_animation(DUMMY_ANIMATION_NAME.into());
