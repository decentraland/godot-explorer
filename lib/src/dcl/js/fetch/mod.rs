use std::{cell::RefCell, collections::HashMap, rc::Rc, time::Duration};

use deno_core::{error::AnyError, op2, OpDecl, OpState};
use http::HeaderValue;
use reqwest::Response;
use serde::Serialize;

use crate::tools::network_inspector::{
    NetworkInspectEvent, NetworkInspectRequestPayload, NetworkInspectResponsePayload,
    NetworkInspectorId, NetworkInspectorSender,
};

mod signed_fetch;

pub fn ops() -> Vec<OpDecl> {
    vec![
<<<<<<< HEAD
        op_fetch_custom(),
        op_fetch_consume_json(),
        op_fetch_consume_text(),
        op_fetch_consume_bytes(),
        signed_fetch::op_signed_fetch_headers(),
=======
        op_fetch_custom::DECL,
        op_fetch_consume_text::DECL,
        op_fetch_consume_bytes::DECL,
        signed_fetch::op_signed_fetch_headers::DECL,
>>>>>>> 2ce7a3ca
    ]
}

struct FetchRequest {
    response: Option<Response>,
}

struct FetchRequestsState {
    counter: u32,
    client: reqwest::Client,
    requests: HashMap<u32, FetchRequest>,
}

#[derive(Serialize)]
struct FetchResponse {
    _internal_req_id: u32,
    headers: HashMap<String, String>,
    ok: bool,
    redirected: bool,
    status: u16,
    #[serde(rename = "statusText")]
    status_text: String,
    #[serde(rename = "type")]
    _type: String,
    url: String,

    network_inspector_id: u32,
}

impl FetchRequestsState {
    fn new() -> Self {
        let client = reqwest::ClientBuilder::new()
            .timeout(Duration::from_secs(10))
            .redirect(reqwest::redirect::Policy::limited(5))
            .build()
            .expect("fail trying to build reqwest client");

        FetchRequestsState {
            counter: 0,
            client,
            requests: HashMap::new(),
        }
    }
}

#[op2(async)]
#[serde]
#[allow(clippy::too_many_arguments)]
async fn op_fetch_custom(
    op_state: Rc<RefCell<OpState>>,
    #[string] method: String,
    #[string] url: String,
    #[serde] headers: HashMap<String, String>,
    has_body: bool,
    #[string] body_data: String,
    #[string] _redirect: String, // TODO: unimplemented
    timeout: u32,
) -> Result<FetchResponse, AnyError> {
    let maybe_network_inspector_sender = op_state
        .borrow()
        .try_borrow::<NetworkInspectorSender>()
        .cloned();
    let has_fetch_state = op_state.borrow().has::<FetchRequestsState>();
    if !has_fetch_state {
        op_state
            .borrow_mut()
            .put::<FetchRequestsState>(FetchRequestsState::new());
    }

    let (req_id, client) = {
        let mut state = op_state.borrow_mut();
        let fetch_request = state.borrow_mut::<FetchRequestsState>();
        let client = fetch_request.client.clone();
        fetch_request.counter += 1;

        let req_id = fetch_request.counter;
        fetch_request
            .requests
            .insert(req_id, FetchRequest { response: None });
        (req_id, client)
    };

    let method = match method.as_str() {
        "GET" => http::Method::GET,
        "POST" => http::Method::POST,
        "PUT" => http::Method::PUT,
        "DELETE" => http::Method::DELETE,
        "HEAD" => http::Method::HEAD,
        "OPTIONS" => http::Method::OPTIONS,
        "CONNECT" => http::Method::CONNECT,
        "PATCH" => http::Method::PATCH,
        "TRACE" => http::Method::TRACE,
        _ => http::Method::GET,
    };

    let mut headers = headers
        .into_iter()
        .map(|(key, value)| (key.parse().unwrap(), value.parse().unwrap()))
        .collect::<reqwest::header::HeaderMap>();

    headers.append("User-Agent", HeaderValue::from_static("DCLExplorer/0.1"));
    headers.append(
        "Origin",
        HeaderValue::from_static("https://decentraland.org"),
    );

    // match redirect.as_str() {
    //     "follow" => {}
    //     "error" => {}
    //     "manual" => {}
    //     _ => {}
    // };

    // Inspect Network
    let mut network_inspector_id = NetworkInspectorId::INVALID;
    if let Some(network_inspector_sender) = maybe_network_inspector_sender.as_ref() {
        let (inspect_event_id, inspect_event) =
            NetworkInspectEvent::new_request(NetworkInspectRequestPayload {
                url: url.clone(),
                method: method.clone(),
                body: if has_body {
                    Some(body_data.clone().as_bytes().to_vec())
                } else {
                    None
                },
                headers: Some(
                    headers
                        .iter()
                        .map(|(key, value)| {
                            (key.to_string(), value.to_str().unwrap_or("").to_string())
                        })
                        .collect(),
                ),
            });
        network_inspector_id = inspect_event_id;
        if let Err(err) = network_inspector_sender.try_send(inspect_event) {
            tracing::error!("Error sending inspect event: {}", err);
        }
    }

    let mut request = client
        .request(method.clone(), url.clone())
        .headers(headers)
        .timeout(Duration::from_secs(timeout as u64));

    if has_body {
        request = request.body(body_data);
    }

    let result = request.send().await;
    let mut state = op_state.borrow_mut();
    let fetch_request = state.borrow_mut::<FetchRequestsState>();
    let current_request = fetch_request.requests.get_mut(&req_id).unwrap();

    match result {
        Ok(response) => {
            let status = response.status();
            let headers =
                HashMap::from_iter(response.headers().iter().map(|(key, value)| {
                    (key.to_string(), value.to_str().unwrap_or("").to_string())
                }));

            current_request.response = Some(response);
            drop(state);

            // Inspect Network
            if network_inspector_id.is_valid() {
                if let Some(network_inspector_sender) = maybe_network_inspector_sender.as_ref() {
                    let inspect_event = NetworkInspectEvent::new_partial_response(
                        network_inspector_id,
                        Ok(NetworkInspectResponsePayload {
                            status_code: status,
                            headers: Some(headers.clone()),
                        }),
                    );
                    if let Err(err) = network_inspector_sender.try_send(inspect_event) {
                        tracing::error!("Error sending inspect event: {}", err);
                    }
                }
            }

            let js_response = FetchResponse {
                ok: true,
                _internal_req_id: req_id,
                headers,
                redirected: status.is_redirection(),
                status: status.as_u16(),
                status_text: status.to_string(),
                _type: "basic".into(), // TODO
                url: url.clone(),
                network_inspector_id: network_inspector_id.to_u32(),
            };

            Ok(js_response)
        }
        Err(err) => {
            drop(state);

<<<<<<< HEAD
#[op2(async)]
#[serde]
async fn op_fetch_consume_json(
    op_state: Rc<RefCell<OpState>>,
    req_id: u32,
) -> Result<serde_json::Value, AnyError> {
    let response = {
        let mut state = op_state.borrow_mut();
        let fetch_request = state.borrow_mut::<FetchRequestsState>();
        let current_request = fetch_request.requests.get_mut(&req_id).unwrap();
        current_request.response.take()
    };
=======
            // Inspect Network
            if network_inspector_id.is_valid() {
                if let Some(network_inspector_sender) = maybe_network_inspector_sender.as_ref() {
                    let inspect_event = NetworkInspectEvent::new_partial_response(
                        network_inspector_id,
                        Err(err.to_string()),
                    );
                    if let Err(err) = network_inspector_sender.try_send(inspect_event) {
                        tracing::error!("Error sending inspect event: {}", err);
                    }
                }
            }
>>>>>>> 2ce7a3ca

            Ok(FetchResponse {
                _internal_req_id: req_id,
                headers: HashMap::new(),
                ok: false,
                redirected: false,
                status: 0,
                status_text: err.to_string(),
                _type: "error".into(),
                url: url.clone(),
                network_inspector_id: network_inspector_id.to_u32(),
            })
        }
    }
}

#[op2(async)]
#[string]
async fn op_fetch_consume_text(
    op_state: Rc<RefCell<OpState>>,
    req_id: u32,
    inspector_network_req_id: u32,
) -> Result<String, AnyError> {
    let inspector_network_req_id = NetworkInspectorId::from_u32(inspector_network_req_id);
    let maybe_network_inspector_sender = if inspector_network_req_id.is_valid() {
        op_state
            .borrow()
            .try_borrow::<NetworkInspectorSender>()
            .cloned()
    } else {
        None
    };

    let response = {
        let mut state = op_state.borrow_mut();
        let fetch_request = state.borrow_mut::<FetchRequestsState>();
        let current_request = fetch_request.requests.get_mut(&req_id).unwrap();
        current_request.response.take()
    };

    if let Some(response) = response {
        match response.text().await {
            Ok(response) => {
                if let Some(network_inspector_sender) = maybe_network_inspector_sender.as_ref() {
                    let inspect_event = NetworkInspectEvent::new_body_response(
                        inspector_network_req_id,
                        Ok(Some(response.clone())),
                    );
                    if let Err(err) = network_inspector_sender.try_send(inspect_event) {
                        tracing::error!("Error sending inspect event: {}", err);
                    }
                }

                return Ok(response);
            }
            Err(err) => {
                if let Some(network_inspector_sender) = maybe_network_inspector_sender.as_ref() {
                    let inspect_event = NetworkInspectEvent::new_body_response(
                        inspector_network_req_id,
                        Err(err.to_string()),
                    );
                    if let Err(err) = network_inspector_sender.try_send(inspect_event) {
                        tracing::error!("Error sending inspect event: {}", err);
                    }
                }
            }
        }
    }

    if let Some(network_inspector_sender) = maybe_network_inspector_sender.as_ref() {
        let inspect_event = NetworkInspectEvent::new_body_response(
            inspector_network_req_id,
            Err("couldn't get response".into()),
        );
        if let Err(err) = network_inspector_sender.try_send(inspect_event) {
            tracing::error!("Error sending inspect event: {}", err);
        }
    }
    Err(anyhow::Error::msg("couldn't get response"))
}
#[op2(async)]
#[serde]
async fn op_fetch_consume_bytes(
    op_state: Rc<RefCell<OpState>>,
    req_id: u32,
    inspector_network_req_id: u32,
) -> Result<bytes::Bytes, AnyError> {
    let inspector_network_req_id = NetworkInspectorId::from_u32(inspector_network_req_id);
    let maybe_network_inspector_sender = if inspector_network_req_id.is_valid() {
        op_state
            .borrow()
            .try_borrow::<NetworkInspectorSender>()
            .cloned()
    } else {
        None
    };

    let response = {
        let mut state = op_state.borrow_mut();
        let fetch_request = state.borrow_mut::<FetchRequestsState>();
        let current_request = fetch_request.requests.get_mut(&req_id).unwrap();

        current_request.response.take()
    };

    if let Some(response) = response {
        match response.bytes().await {
            Ok(response) => {
                if let Some(network_inspector_sender) = maybe_network_inspector_sender.as_ref() {
                    let inspect_event =
                        NetworkInspectEvent::new_body_response(inspector_network_req_id, Ok(None));
                    if let Err(err) = network_inspector_sender.try_send(inspect_event) {
                        tracing::error!("Error sending inspect event: {}", err);
                    }
                }

                return Ok(response);
            }
            Err(err) => {
                if let Some(network_inspector_sender) = maybe_network_inspector_sender.as_ref() {
                    let inspect_event = NetworkInspectEvent::new_body_response(
                        inspector_network_req_id,
                        Err(err.to_string()),
                    );
                    if let Err(err) = network_inspector_sender.try_send(inspect_event) {
                        tracing::error!("Error sending inspect event: {}", err);
                    }
                }
            }
        }
    }

    if let Some(network_inspector_sender) = maybe_network_inspector_sender.as_ref() {
        let inspect_event = NetworkInspectEvent::new_body_response(
            inspector_network_req_id,
            Err("couldn't get response".into()),
        );
        if let Err(err) = network_inspector_sender.try_send(inspect_event) {
            tracing::error!("Error sending inspect event: {}", err);
        }
    }
    Err(anyhow::Error::msg("couldn't get response"))
}<|MERGE_RESOLUTION|>--- conflicted
+++ resolved
@@ -14,18 +14,10 @@
 
 pub fn ops() -> Vec<OpDecl> {
     vec![
-<<<<<<< HEAD
         op_fetch_custom(),
-        op_fetch_consume_json(),
         op_fetch_consume_text(),
         op_fetch_consume_bytes(),
         signed_fetch::op_signed_fetch_headers(),
-=======
-        op_fetch_custom::DECL,
-        op_fetch_consume_text::DECL,
-        op_fetch_consume_bytes::DECL,
-        signed_fetch::op_signed_fetch_headers::DECL,
->>>>>>> 2ce7a3ca
     ]
 }
 
@@ -224,20 +216,6 @@
         Err(err) => {
             drop(state);
 
-<<<<<<< HEAD
-#[op2(async)]
-#[serde]
-async fn op_fetch_consume_json(
-    op_state: Rc<RefCell<OpState>>,
-    req_id: u32,
-) -> Result<serde_json::Value, AnyError> {
-    let response = {
-        let mut state = op_state.borrow_mut();
-        let fetch_request = state.borrow_mut::<FetchRequestsState>();
-        let current_request = fetch_request.requests.get_mut(&req_id).unwrap();
-        current_request.response.take()
-    };
-=======
             // Inspect Network
             if network_inspector_id.is_valid() {
                 if let Some(network_inspector_sender) = maybe_network_inspector_sender.as_ref() {
@@ -250,7 +228,6 @@
                     }
                 }
             }
->>>>>>> 2ce7a3ca
 
             Ok(FetchResponse {
                 _internal_req_id: req_id,
