
// types defined in the index.d.ts of the SDK

// type RequestRedirect = 'follow' | 'error' | 'manual'
// type ResponseType = 'basic' | 'cors' | 'default' | 'error' | 'opaque' | 'opaqueredirect'

// interface RequestInit {
//   // whatwg/fetch standard options
//   body?: string
//   headers?: { [index: string]: string }
//   method?: string
//   redirect?: RequestRedirect

//   // custom DCL property
//   timeout?: number
// }

// interface ReadOnlyHeaders {
//   get(name: string): string | null
//   has(name: string): boolean
//   forEach(callbackfn: (value: string, key: string, parent: ReadOnlyHeaders) => void, thisArg?: any): void
// }

// interface Response {
//   readonly headers: ReadOnlyHeaders
//   readonly ok: boolean
//   readonly redirected: boolean
//   readonly status: number
//   readonly statusText: string
//   readonly type: ResponseType
//   readonly url: string

//   json(): Promise<any>
//   text(): Promise<string>
// }

// declare function fetch(url: string, init?: RequestInit): Promise<Response>
class Headers {
    constructor(init = {}) {
        this.headers = {};

        if (init instanceof Headers) {
            init.forEach((value, name) => {
                this.append(name, value);
            });
        } else if (Array.isArray(init)) {
            init.forEach(([name, value]) => {
                this.append(name, value);
            });
        } else if (init && typeof init === 'object') {
            Object.keys(init).forEach(name => {
                this.append(name, init[name]);
            });
        }
    }

    append(name, value) {
        name = name.toLowerCase();
        if (!this.headers[name]) {
            this.headers[name] = [];
        }
        this.headers[name].push(value);
    }

    delete(name) {
        name = name.toLowerCase();
        delete this.headers[name];
    }

    entries() {
        const result = [];
        this.forEach((value, name) => {
            result.push([name, value]);
        });
        return result;
    }

    forEach(callback) {
        for (const name in this.headers) {
            if (this.headers.hasOwnProperty(name)) {
                const values = this.headers[name];
                name.split(',').forEach(callback.bind(null, values, name));
            }
        }
    }

    get(name) {
        name = name.toLowerCase();
        return this.headers[name] ? this.headers[name][0] : null;
    }

    getSetCookie() {
        const setCookieHeaders = this.getAll('Set-Cookie');
        return setCookieHeaders.map(header => header.split(';')[0]);
    }

    has(name) {
        name = name.toLowerCase();
        return !!this.headers[name];
    }

    keys() {
        return Object.keys(this.headers);
    }

    set(name, value) {
        name = name.toLowerCase();
        this.headers[name] = [value];
    }

    values() {
        const result = [];
        this.forEach(value => {
            result.push(value);
        });
        return result;
    }

    getAll(name) {
        name = name.toLowerCase();
        return this.headers[name] || [];
    }
}

async function restrictedFetch(url, init) {
    const canUseFetch = true // TODO: this should be exposed from Deno.env
    const previewMode = true // TODO: this should be exposed from Deno.env

    if (url.toLowerCase().substr(0, 8) !== "https://") {
        if (previewMode) {
            console.log(
                "⚠️ Warning: Can't make an unsafe http request in deployed scenes, please consider upgrading to https. url=" +
                url
            )
        } else {
            return Promise.reject(new Error("Can't make an unsafe http request, please upgrade to https. url=" + url))
        }
    }

    if (!canUseFetch) {
        return Promise.reject(new Error("This scene is not allowed to use fetch."))
    }

    return await fetch(url, init)
}


async function fetch(url, init) {
    const { body, headers, method, redirect, timeout } = init ?? {}
    const hasBody = typeof body === 'string'
    const reqMethod = method ?? 'GET'
    const reqTimeout = timeout ?? 30
    const reqHeaders = headers ?? {}
    const reqRedirect = redirect ?? 'follow'
    const response = await Deno.core.ops.op_fetch_custom(
        reqMethod, url, reqHeaders, hasBody, body ?? '', reqRedirect, reqTimeout
    )
    const reqId = response._internal_req_id
    const networkInpectorReqId = response.network_inspector_id ?? 0

    response.headers = new Headers(response.headers)
    // TODO: the headers object should be read-only

    let alreadyConsumed = false
    function notifyConsume() {
        if (alreadyConsumed) {
            throw new Error("Response body has already been consumed.")
        }
        alreadyConsumed = true
    }

    function throwErrorFailed() {
        if (response.type === "error") {
            throw new Error("Failed to fetch " + response.statusText)
        }
    }


    Object.assign(response, {
        async arrayBuffer() {
            notifyConsume()
            throwErrorFailed()
<<<<<<< HEAD
            const data = await Deno.core.ops.op_fetch_consume_bytes(
                reqId
=======
            const data = await Deno.core.opAsync(
                "op_fetch_consume_bytes",
                reqId,
                networkInpectorReqId
>>>>>>> 2ce7a3ca
            )
            alreadyConsumed = true
            return data
        },
        async json() {
            notifyConsume()
            throwErrorFailed()
<<<<<<< HEAD
            const data = await Deno.core.ops.op_fetch_consume_text(
                reqId
=======
            const data = await Deno.core.opAsync(
                "op_fetch_consume_text",
                reqId,
                networkInpectorReqId
>>>>>>> 2ce7a3ca
            )
            try {
                let jsonData = JSON.parse(data)
                return jsonData
            } catch (err) {
                console.error("Failed to parse response as JSON.", { url, init }, ' data ', data)
                throw new Error(err)
            }
        },
        async text() {
            notifyConsume()
            throwErrorFailed()
<<<<<<< HEAD
            const data = await Deno.core.ops.op_fetch_consume_text(
                reqId
=======
            const data = await Deno.core.opAsync(
                "op_fetch_consume_text",
                reqId,
                networkInpectorReqId
>>>>>>> 2ce7a3ca
            )
            return data
        },
        async bytes() {
            throwErrorFailed()
            notifyConsume()
<<<<<<< HEAD
            const data = await Deno.core.ops.op_fetch_consume_bytes(
                reqId
=======
            const data = await Deno.core.opAsync(
                "op_fetch_consume_bytes",
                reqId,
                networkInpectorReqId
>>>>>>> 2ce7a3ca
            )
            return data
        }
    })

    return response
}
module.exports.fetch = restrictedFetch<|MERGE_RESOLUTION|>--- conflicted
+++ resolved
@@ -180,15 +180,9 @@
         async arrayBuffer() {
             notifyConsume()
             throwErrorFailed()
-<<<<<<< HEAD
             const data = await Deno.core.ops.op_fetch_consume_bytes(
-                reqId
-=======
-            const data = await Deno.core.opAsync(
-                "op_fetch_consume_bytes",
-                reqId,
-                networkInpectorReqId
->>>>>>> 2ce7a3ca
+                reqId,
+                networkInpectorReqId
             )
             alreadyConsumed = true
             return data
@@ -196,15 +190,9 @@
         async json() {
             notifyConsume()
             throwErrorFailed()
-<<<<<<< HEAD
             const data = await Deno.core.ops.op_fetch_consume_text(
-                reqId
-=======
-            const data = await Deno.core.opAsync(
-                "op_fetch_consume_text",
-                reqId,
-                networkInpectorReqId
->>>>>>> 2ce7a3ca
+                reqId,
+                networkInpectorReqId
             )
             try {
                 let jsonData = JSON.parse(data)
@@ -217,30 +205,18 @@
         async text() {
             notifyConsume()
             throwErrorFailed()
-<<<<<<< HEAD
             const data = await Deno.core.ops.op_fetch_consume_text(
-                reqId
-=======
-            const data = await Deno.core.opAsync(
-                "op_fetch_consume_text",
-                reqId,
-                networkInpectorReqId
->>>>>>> 2ce7a3ca
+                reqId,
+                networkInpectorReqId
             )
             return data
         },
         async bytes() {
             throwErrorFailed()
             notifyConsume()
-<<<<<<< HEAD
             const data = await Deno.core.ops.op_fetch_consume_bytes(
-                reqId
-=======
-            const data = await Deno.core.opAsync(
-                "op_fetch_consume_bytes",
-                reqId,
-                networkInpectorReqId
->>>>>>> 2ce7a3ca
+                reqId,
+                networkInpectorReqId
             )
             return data
         }
