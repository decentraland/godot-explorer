use std::{
    collections::{HashMap, HashSet, VecDeque},
    sync::{
        atomic::{AtomicU64, Ordering},
        Arc,
    },
    time::{Duration, Instant},
};

use futures_util::future::try_join_all;
use godot::{
    classes::{AudioStream, Material, Mesh, Os, ResourceLoader, Texture2D},
    obj::Singleton,
    prelude::*,
};
use serde::{Deserialize, Serialize};
use tokio::sync::{RwLock, Semaphore};

use crate::{
    auth::wallet::AsH160,
    avatars::{dcl_user_profile::DclUserProfile, item::DclItemEntityDefinition},
    content::content_mapping::DclContentMappingAndUrl,
    dcl::common::string::FindNthChar,
    godot_classes::{
        dcl_config::{DclConfig, TextureQuality},
        dcl_global::DclGlobal,
        promise::Promise,
        resource_locker::ResourceLocker,
    },
    http_request::http_queue_requester::HttpQueueRequester,
    scene_runner::tokio_runtime::TokioRuntime,
};

#[cfg(feature = "use_resource_tracking")]
use crate::godot_classes::dcl_resource_tracker::{
    report_download_speed, report_resource_deleted, report_resource_download_done,
    report_resource_downloading, report_resource_error, report_resource_loaded,
    report_resource_start,
};

use super::{
    audio::load_audio,
    gltf::{load_and_save_scene_gltf, load_gltf_emote, load_gltf_wearable, DclEmoteGltf},
    profile::{prepare_request_requirements, request_lambda_profile},
    resource_provider::ResourceProvider,
    scene_saver::get_scene_path_for_hash,
    texture::{load_image_texture, TextureEntry},
    thread_safety::{set_thread_safety_checks_enabled, then_promise, GodotSingleThreadSafety},
    video::download_video,
    wearable_entities::{request_wearables, WearableManyResolved},
};

#[cfg(feature = "use_resource_tracking")]
use super::resource_download_tracking::ResourceDownloadTracking;

// DEPRECATED: The promise-based cache system is being phased out for scene GLTF loading.
// ContentProvider2 uses file-based caching for non-optimized assets.
// This cache is still used for textures, audio, wearables, profiles, optimized assets, etc.
#[derive(Clone)]
pub struct ContentEntry {
    promise: Gd<Promise>,
    last_access: Instant,
}

pub struct OptimizedData {
    // Set of optimized hashes that we know that exists...
    assets: RwLock<HashSet<String>>,
    // HashMap with all optimized hashes and its dependencies...
    dependencies: RwLock<HashMap<String, HashSet<String>>>,
    // List of optimized assets that were loaded (already added to ProjectSettings.load_resource_pack)
    loaded_assets: RwLock<HashSet<String>>,
}

#[derive(Debug, Serialize, Deserialize)]
#[serde(rename_all = "camelCase")]
struct ContentData {
    optimized_content: Vec<String>,
    external_scene_dependencies: HashMap<String, HashSet<String>>,
    original_sizes: HashMap<String, ImageSize>,
    hash_size_map: HashMap<String, u64>,
}

#[derive(Debug, Serialize, Deserialize, Clone, Copy)]
#[serde(rename_all = "camelCase")]
struct ImageSize {
    height: i32,
    width: i32,
}

#[derive(GodotClass)]
#[class(base=Node)]
pub struct ContentProvider {
    base: Base<Node>,
    content_folder: Arc<String>,
    resource_provider: Arc<ResourceProvider>,
    #[cfg(feature = "use_resource_tracking")]
    resource_download_tracking: Arc<ResourceDownloadTracking>,
    http_queue_requester: Arc<HttpQueueRequester>,
    cached: HashMap<String, ContentEntry>,
    godot_single_thread: Arc<Semaphore>,
    texture_quality: TextureQuality, // copy from DclGlobal on startup
    every_second_tick: f64,
    download_speed_mbs: f64,
    network_speed_peak_mbs: f64,
    network_download_history_mb: VecDeque<f64>, // Last 60 seconds of download sizes in MB
    loading_resources: Arc<AtomicU64>,
    loaded_resources: Arc<AtomicU64>,
    #[cfg(feature = "use_resource_tracking")]
    tracking_tick: f64,
    optimized_data: Arc<OptimizedData>,
    // Set of optimized hashes that we know that exists...
    optimized_assets: HashSet<String>,
    optimized_original_size: HashMap<String, ImageSize>,
    // Set of scene GLTF hashes currently being loaded (to prevent duplicate loads)
    loading_scene_hashes: HashSet<String>,
}

#[derive(Clone)]
pub struct ContentProviderContext {
    pub content_folder: Arc<String>,
    pub resource_provider: Arc<ResourceProvider>,
    pub http_queue_requester: Arc<HttpQueueRequester>,
    pub godot_single_thread: Arc<Semaphore>,
    pub texture_quality: TextureQuality, // copy from DclGlobal on startup
}

unsafe impl Send for ContentProviderContext {}

/// Context for scene GLTF loading (simpler than ContentProviderContext)
#[derive(Clone)]
pub struct SceneGltfContext {
    pub content_folder: Arc<String>,
    pub resource_provider: Arc<ResourceProvider>,
    pub godot_single_thread: Arc<Semaphore>,
    pub texture_quality: TextureQuality,
}

unsafe impl Send for SceneGltfContext {}

const ASSET_OPTIMIZED_BASE_URL: &str = "https://optimized-assets.dclexplorer.com/v2";

#[godot_api]
impl INode for ContentProvider {
<<<<<<< HEAD
    fn init(base: Base<Node>) -> Self {
        let content_folder = Arc::new(format!(
            "{}/content/",
            godot::engine::Os::singleton().get_user_data_dir()
        ));
=======
    fn init(_base: Base<Node>) -> Self {
        let content_folder = Arc::new(format!("{}/content/", Os::singleton().get_user_data_dir()));
>>>>>>> 6e85cd9a

        #[cfg(feature = "use_resource_tracking")]
        let resource_download_tracking = Arc::new(ResourceDownloadTracking::new());

        Self {
            base,
            resource_provider: Arc::new(ResourceProvider::new(
                content_folder.clone().as_str(),
                2048 * 1000 * 1000,
                32,
                #[cfg(feature = "use_resource_tracking")]
                resource_download_tracking.clone(),
            )),
            #[cfg(feature = "use_resource_tracking")]
            resource_download_tracking,
            http_queue_requester: Arc::new(HttpQueueRequester::new(
                6,
                DclGlobal::get_network_inspector_sender(),
            )),
            content_folder,
            cached: HashMap::new(),
            godot_single_thread: Arc::new(Semaphore::new(1)),
            texture_quality: DclConfig::static_get_texture_quality(),
            every_second_tick: 0.0,
            loading_resources: Arc::new(AtomicU64::new(0)),
            loaded_resources: Arc::new(AtomicU64::new(0)),
            download_speed_mbs: 0.0,
            network_speed_peak_mbs: 0.0,
            network_download_history_mb: VecDeque::with_capacity(60),
            #[cfg(feature = "use_resource_tracking")]
            tracking_tick: 0.0,
            optimized_data: Arc::new(OptimizedData {
                assets: RwLock::new(HashSet::default()),
                dependencies: RwLock::new(HashMap::default()),
                loaded_assets: RwLock::new(HashSet::default()),
            }),
            optimized_assets: HashSet::default(),
            optimized_original_size: HashMap::default(),
            loading_scene_hashes: HashSet::new(),
        }
    }
    fn ready(&mut self) {}
    fn exit_tree(&mut self) {
        self.cached.clear();
        self.loading_scene_hashes.clear();
        tracing::info!("ContentProvider::exit_tree");
    }

    fn process(&mut self, dt: f64) {
        // Update resource download tracking
        #[cfg(feature = "use_resource_tracking")]
        {
            self.tracking_tick += dt;
            if self.tracking_tick >= 0.1 {
                let mut speed = 0.0;
                self.tracking_tick = 0.0;
                let states = self.resource_download_tracking.consume_downloads_state();
                for (file_hash, state_info) in states {
                    if state_info.done {
                        report_resource_download_done(&file_hash, state_info.current_size);
                    } else {
                        report_resource_downloading(
                            &file_hash,
                            state_info.current_size,
                            state_info.speed,
                        );
                    }
                    speed += state_info.speed;
                }
                report_download_speed(speed);
            }
        }

        self.every_second_tick += dt;
        if self.every_second_tick >= 1.0 {
            self.every_second_tick = 0.0;

            let downloaded_size = self.resource_provider.consume_download_size();
            let downloaded_size_mb = (downloaded_size as f64) / 1024.0 / 1024.0;
            self.download_speed_mbs = downloaded_size_mb;

            // Update peak speed
            if self.download_speed_mbs > self.network_speed_peak_mbs {
                self.network_speed_peak_mbs = self.download_speed_mbs;
            }

            // Track last 60 seconds of downloads
            self.network_download_history_mb
                .push_back(downloaded_size_mb);
            if self.network_download_history_mb.len() > 60 {
                self.network_download_history_mb.pop_front();
            }

            // Clean cache
            self.cached.retain(|_hash_id, entry| {
                // don't add a timeout for promise to be resolved,
                // that timeout should be done on the fetch process
                // resolved doesn't mean that is resolved correctly
                let process_promise = entry.last_access.elapsed() > Duration::from_secs(30)
                    && entry.promise.bind().is_resolved();
                if process_promise {
                    let data = entry.promise.bind().get_data();
                    if let Ok(mut node_3d) = Gd::<Node3D>::try_from_variant(&data) {
                        if let Some(resource_locker) =
                            node_3d.get_node_or_null(&NodePath::from("ResourceLocker"))
                        {
                            if let Ok(resource_locker) =
                                resource_locker.try_cast::<ResourceLocker>()
                            {
                                let reference_count = resource_locker.bind().get_reference_count();
                                if reference_count == 1 {
                                    #[cfg(feature = "use_resource_tracking")]
                                    report_resource_deleted(&_hash_id);
                                    node_3d.queue_free();
                                    return false;
                                }
                            }
                        }
                    } else if let Ok(ref_counted) = Gd::<RefCounted>::try_from_variant(&data) {
                        let reference_count = ref_counted.get_reference_count();
                        if reference_count == 1 {
                            return false;
                        }
                    }
                }
                true
            });
        }
    }
}

#[godot_api]
impl ContentProvider {
    // =========================================================================
    // Scene GLTF Loading Signals (for non-optimized assets)
    // =========================================================================

    /// Signal emitted when a scene GLTF is ready to be loaded from disk
    ///
    /// Parameters:
    /// - file_hash: The hash of the GLTF file
    /// - scene_path: The path to the saved .scn file
    #[signal]
    fn scene_gltf_ready(file_hash: GString, scene_path: GString);

    /// Signal emitted when a scene GLTF fails to load
    ///
    /// Parameters:
    /// - file_hash: The hash of the GLTF file
    /// - error: Error message
    #[signal]
    fn scene_gltf_error(file_hash: GString, error: GString);

    // =========================================================================
    // Scene GLTF Loading Functions (for non-optimized assets)
    // =========================================================================

    /// Request to load a scene GLTF (for non-optimized assets)
    ///
    /// This will either:
    /// - Emit scene_gltf_ready immediately if the scene is already cached
    /// - Start async loading and emit scene_gltf_ready/scene_gltf_error when done
    ///
    /// Note: Colliders are created with mask=0. Caller should set masks after instantiating.
    ///
    /// Returns true if the load was started, false if already loading
    #[func]
    pub fn load_scene_gltf(
        &mut self,
        file_path: GString,
        content_mapping: Gd<DclContentMappingAndUrl>,
    ) -> bool {
        let file_path_str = file_path.to_string().to_lowercase();
        let content_mapping_ref = content_mapping.bind().get_content_mapping();

        // Resolve file path to hash
        let file_hash = match content_mapping_ref.get_hash(&file_path_str) {
            Some(hash) => hash.clone(),
            None => {
                // Emit error signal
                self.base_mut().emit_signal(
                    "scene_gltf_error".into(),
                    &[
                        GString::from("").to_variant(),
                        GString::from(format!(
                            "File not found in content mapping: {}",
                            file_path_str
                        ))
                        .to_variant(),
                    ],
                );
                return false;
            }
        };

        // Check if already loading this hash - caller should wait for signal
        if self.loading_scene_hashes.contains(&file_hash) {
            // Return true because the load is in progress and signal will be emitted
            return true;
        }

        // Mark as loading
        self.loading_scene_hashes.insert(file_hash.clone());

        // Create context for async operation
        let ctx = SceneGltfContext {
            content_folder: self.content_folder.clone(),
            resource_provider: self.resource_provider.clone(),
            godot_single_thread: self.godot_single_thread.clone(),
            texture_quality: self.texture_quality.clone(),
        };

        // Get instance ID for callback
        let instance_id = self.base().instance_id();
        let file_hash_clone = file_hash.clone();

        // Spawn async task - cache check and loading all happens here
        TokioRuntime::spawn(async move {
            // Check if scene is already cached on disk
            let scene_path = get_scene_path_for_hash(&ctx.content_folder, &file_hash_clone);

            let result = if ctx.resource_provider.file_exists_by_path(&scene_path).await {
                // Cache HIT - just touch and return the path
                tracing::debug!(
                    "Scene GLTF cache HIT: {} -> {}",
                    file_hash_clone,
                    scene_path
                );
                ctx.resource_provider.touch_file_async(&scene_path).await;
                Ok(scene_path)
            } else {
                // Cache MISS - load, process, and save
                tracing::debug!("Scene GLTF cache MISS: {} - loading", file_hash_clone);
                load_and_save_scene_gltf(
                    file_path_str,
                    file_hash_clone.clone(),
                    content_mapping_ref,
                    ctx,
                )
                .await
            };

            // Callback to main thread
            let file_hash_gd = GString::from(&file_hash_clone);
            match result {
                Ok(scene_path) => {
                    let scene_path_gd = GString::from(&scene_path);
                    if let Ok(mut provider) =
                        Gd::<ContentProvider>::try_from_instance_id(instance_id)
                    {
                        provider.call_deferred(
                            "on_scene_gltf_load_complete".into(),
                            &[
                                file_hash_gd.to_variant(),
                                scene_path_gd.to_variant(),
                                GString::from("").to_variant(),
                            ],
                        );
                    }
                }
                Err(e) => {
                    let error_msg = GString::from(e.to_string());
                    if let Ok(mut provider) =
                        Gd::<ContentProvider>::try_from_instance_id(instance_id)
                    {
                        provider.call_deferred(
                            "on_scene_gltf_load_complete".into(),
                            &[
                                file_hash_gd.to_variant(),
                                GString::from("").to_variant(),
                                error_msg.to_variant(),
                            ],
                        );
                    }
                }
            }
        });

        true
    }

    /// Internal callback when scene GLTF load completes (called via call_deferred)
    #[func]
    fn on_scene_gltf_load_complete(
        &mut self,
        file_hash: GString,
        scene_path: GString,
        error: GString,
    ) {
        let hash_str = file_hash.to_string();
        self.loading_scene_hashes.remove(&hash_str);

        if error.is_empty() {
            self.base_mut().emit_signal(
                "scene_gltf_ready".into(),
                &[file_hash.to_variant(), scene_path.to_variant()],
            );
        } else {
            self.base_mut().emit_signal(
                "scene_gltf_error".into(),
                &[file_hash.to_variant(), error.to_variant()],
            );
        }
    }

    /// Check if a scene is cached on disk
    #[func]
    pub fn is_scene_cached(&self, file_hash: GString) -> bool {
        let scene_path = get_scene_path_for_hash(&self.content_folder, &file_hash.to_string());
        std::path::Path::new(&scene_path).exists()
    }

    /// Get the path where a scene would be cached
    #[func]
    pub fn get_scene_cache_path(&self, file_hash: GString) -> GString {
        get_scene_path_for_hash(&self.content_folder, &file_hash.to_string()).into()
    }

    /// Check if a hash is currently being loaded
    #[func]
    pub fn is_scene_loading(&self, file_hash: GString) -> bool {
        self.loading_scene_hashes.contains(&file_hash.to_string())
    }

    // =========================================================================
    // Cache Management
    // =========================================================================

    /// Force cleanup of all resolved cache entries.
    /// This immediately frees Node3D resources and clears the cache.
    /// Use between benchmark runs to ensure clean state.
    #[func]
    pub fn force_clean_cache(&mut self) -> i32 {
        let mut cleaned_count = 0;

        self.cached.retain(|_hash_id, entry| {
            if !entry.promise.bind().is_resolved() {
                // Keep unresolved promises
                return true;
            }

            let data = entry.promise.bind().get_data();

            // Free Node3D resources
            if let Ok(mut node_3d) = Gd::<Node3D>::try_from_variant(&data) {
                #[cfg(feature = "use_resource_tracking")]
                report_resource_deleted(_hash_id);
                node_3d.queue_free();
                cleaned_count += 1;
                return false;
            }

            // Remove RefCounted resources (textures, audio, etc.)
            if Gd::<RefCounted>::try_from_variant(&data).is_ok() {
                cleaned_count += 1;
                return false;
            }

            // Keep other entries
            true
        });

        tracing::info!("force_clean_cache: cleaned {} entries", cleaned_count);
        cleaned_count
    }

    // DEPRECATED: The promise/cache pattern here is being phased out.
    // This function still loads pre-baked optimized assets via ResourceLoader,
    // but the promise-based caching will be removed in favor of direct loading.
    #[func]
    pub fn fetch_optimized_asset_with_dependencies(&mut self, file_hash: GString) -> Gd<Promise> {
        let (promise, get_promise) = Promise::make_to_async();
        let ctx = self.get_context();
        let optimized_data = self.optimized_data.clone();

        let file_hash = file_hash.to_string();
        let loading_resources = self.loading_resources.clone();
        let loaded_resources = self.loaded_resources.clone();

        TokioRuntime::spawn(async move {
            #[cfg(feature = "use_resource_tracking")]
            report_resource_start(&file_hash);

            loading_resources.fetch_add(1, Ordering::Relaxed);

            let _ =
                ContentProvider::async_fetch_optimized_asset(file_hash, ctx, optimized_data, true)
                    .await;

            then_promise(get_promise, Ok(None));

            loaded_resources.fetch_add(1, Ordering::Relaxed);
        });

        promise
    }

    #[func]
    pub fn fetch_optimized_asset(&mut self, file_hash: GString) -> Gd<Promise> {
        if self.optimized_asset_exists(file_hash.clone()) {
            return Promise::from_rejected(format!(
                "Optimized asset hash={} doesn't exists",
                file_hash
            ));
        }

        let (promise, get_promise) = Promise::make_to_async();
        let ctx = self.get_context();
        let optimized_data = self.optimized_data.clone();

        let file_hash = file_hash.to_string();

        let loading_resources = self.loading_resources.clone();
        let loaded_resources = self.loaded_resources.clone();
        TokioRuntime::spawn(async move {
            #[cfg(feature = "use_resource_tracking")]
            report_resource_start(&file_hash);

            loading_resources.fetch_add(1, Ordering::Relaxed);

            let _ =
                ContentProvider::async_fetch_optimized_asset(file_hash, ctx, optimized_data, false)
                    .await;
            then_promise(get_promise, Ok(None));

            loaded_resources.fetch_add(1, Ordering::Relaxed);
        });

        promise
    }

    #[func]
    pub fn optimized_asset_exists(&self, file_hash: GString) -> bool {
        self.optimized_assets.contains(&file_hash.to_string())
    }

    #[func]
    pub fn load_optimized_assets_metadata(&mut self, file_content: GString) -> Gd<Promise> {
        let content_data: Result<ContentData, serde_json::Error> =
            serde_json::from_str(&file_content.to_string());

        let (promise, get_promise) = Promise::make_to_async();

        if let Ok(content_data) = content_data {
            self.optimized_original_size
                .extend(content_data.original_sizes);

            self.optimized_assets
                .extend(content_data.optimized_content.clone());

            let optimized_data = self.optimized_data.clone();

            TokioRuntime::spawn(async move {
                optimized_data
                    .dependencies
                    .write()
                    .await
                    .extend(content_data.external_scene_dependencies);
                optimized_data
                    .assets
                    .write()
                    .await
                    .extend(content_data.optimized_content);
                then_promise(get_promise, Ok(None));
            });
        } else if let Err(error) = content_data {
            //promise.bind_mut().reject();
            then_promise(
                get_promise,
                Err(anyhow::anyhow!(format!(
                    "Failed to parse content data of the scene {:?}",
                    error
                ))),
            );
        }

        promise
    }

    #[func]
    pub fn fetch_wearable_gltf(
        &mut self,
        file_path: GString,
        content_mapping: Gd<DclContentMappingAndUrl>,
    ) -> Gd<Promise> {
        let content_mapping = content_mapping.bind().get_content_mapping();
        let Some(file_hash) = content_mapping.get_hash(file_path.to_string().as_str()) else {
            return Promise::from_rejected(format!("File not found: {}", file_path));
        };

        let cache_key = format!("wearable:{}", file_hash);
        if let Some(entry) = self.cached.get_mut(&cache_key) {
            entry.last_access = Instant::now();
            tracing::debug!("Wearable cache HIT: {}", file_hash);
            return entry.promise.clone();
        }

        tracing::debug!("Wearable cache MISS: {} - loading", file_hash);
        let file_hash = file_hash.clone();
        let (promise, get_promise) = Promise::make_to_async();
        let gltf_file_path = file_path.to_string();
        let content_provider_context = self.get_context();

        let loading_resources = self.loading_resources.clone();
        let loaded_resources = self.loaded_resources.clone();
        #[cfg(feature = "use_resource_tracking")]
        let hash_id = file_hash.to_string();
        TokioRuntime::spawn(async move {
            #[cfg(feature = "use_resource_tracking")]
            report_resource_start(&hash_id);

            loading_resources.fetch_add(1, Ordering::Relaxed);

            let result =
                load_gltf_wearable(gltf_file_path, content_mapping, content_provider_context).await;

            #[cfg(feature = "use_resource_tracking")]
            if let Err(error) = &result {
                report_resource_error(&hash_id, &error.to_string());
            } else {
                report_resource_loaded(&hash_id);
            }

            then_promise(get_promise, result);

            loaded_resources.fetch_add(1, Ordering::Relaxed);
        });

        self.cached.insert(
            cache_key,
            ContentEntry {
                last_access: Instant::now(),
                promise: promise.clone(),
            },
        );

        promise
    }

    #[func]
    pub fn fetch_emote_gltf(
        &mut self,
        file_path: GString,
        content_mapping: Gd<DclContentMappingAndUrl>,
    ) -> Gd<Promise> {
        let content_mapping = content_mapping.bind().get_content_mapping();
        let Some(file_hash) = content_mapping.get_hash(file_path.to_string().as_str()) else {
            return Promise::from_rejected(format!("File not found: {}", file_path));
        };

        let cache_key = format!("emote:{}", file_hash);
        if let Some(entry) = self.cached.get_mut(&cache_key) {
            entry.last_access = Instant::now();
            return entry.promise.clone();
        }

        let (promise, get_promise) = Promise::make_to_async();
        let gltf_file_path = file_path.to_string();
        let content_provider_context = self.get_context();

        let loading_resources = self.loading_resources.clone();
        let loaded_resources = self.loaded_resources.clone();
        #[cfg(feature = "use_resource_tracking")]
        let hash_id = file_hash.to_string();
        TokioRuntime::spawn(async move {
            #[cfg(feature = "use_resource_tracking")]
            report_resource_start(&hash_id);

            loading_resources.fetch_add(1, Ordering::Relaxed);

            let result =
                load_gltf_emote(gltf_file_path, content_mapping, content_provider_context).await;

            #[cfg(feature = "use_resource_tracking")]
            if let Err(error) = &result {
                report_resource_error(&hash_id, &error.to_string());
            } else {
                report_resource_loaded(&hash_id);
            }

            then_promise(get_promise, result);

            loaded_resources.fetch_add(1, Ordering::Relaxed);
        });

        self.cached.insert(
            cache_key,
            ContentEntry {
                last_access: Instant::now(),
                promise: promise.clone(),
            },
        );

        promise
    }

    #[func]
    pub fn fetch_file(
        &mut self,
        file_path: GString,
        content_mapping: Gd<DclContentMappingAndUrl>,
    ) -> Gd<Promise> {
        let file_hash = content_mapping.bind().get_hash(file_path);
        let url = format!("{}{}", content_mapping.bind().get_base_url(), file_hash);

        self.fetch_file_by_url(file_hash, GString::from(url.as_str()))
    }

    #[func]
    pub fn fetch_file_by_url(&mut self, file_hash: GString, url: GString) -> Gd<Promise> {
        let file_hash = file_hash.to_string();

        // Check cache first - prevent duplicate downloads of the same file
        if let Some(entry) = self.cached.get_mut(&file_hash) {
            entry.last_access = Instant::now();
            return entry.promise.clone();
        }

        let url = url.to_string();
        let (promise, get_promise) = Promise::make_to_async();
        let ctx = self.get_context();

        let loading_resources = self.loading_resources.clone();
        let loaded_resources = self.loaded_resources.clone();
        let hash_id = file_hash.clone();
        TokioRuntime::spawn(async move {
            #[cfg(feature = "use_resource_tracking")]
            report_resource_start(&hash_id);

            loading_resources.fetch_add(1, Ordering::Relaxed);

            let absolute_file_path = format!("{}{}", ctx.content_folder, hash_id);

            if ctx
                .resource_provider
                .fetch_resource(url, hash_id.clone(), absolute_file_path)
                .await
                .is_ok()
            {
                #[cfg(feature = "use_resource_tracking")]
                report_resource_loaded(&hash_id.clone());

                then_promise(get_promise, Ok(None));
            } else {
                let error = anyhow::anyhow!("Failed to download file");

                #[cfg(feature = "use_resource_tracking")]
                report_resource_error(&hash_id.clone(), &error.to_string());

                then_promise(get_promise, Err(error));
            }
            loaded_resources.fetch_add(1, Ordering::Relaxed);
        });

        // Insert into cache to prevent duplicate downloads
        self.cached.insert(
            file_hash,
            ContentEntry {
                last_access: Instant::now(),
                promise: promise.clone(),
            },
        );

        promise
    }

    #[func]
    pub fn store_file(&mut self, file_hash: GString, bytes: PackedByteArray) -> Gd<Promise> {
        let file_hash = file_hash.to_string();

        let (promise, get_promise) = Promise::make_to_async();
        let ctx = self.get_context();

        let bytes = bytes.to_vec();

        TokioRuntime::spawn(async move {
            if ctx
                .resource_provider
                .store_file(file_hash.as_str(), bytes.as_slice())
                .await
                .is_ok()
            {
                then_promise(get_promise, Ok(None));
            } else {
                then_promise(get_promise, Err(anyhow::anyhow!("Failed to store file")));
            }
        });

        promise
    }

    #[func]
    pub fn fetch_audio(
        &mut self,
        file_path: GString,
        content_mapping: Gd<DclContentMappingAndUrl>,
    ) -> Gd<Promise> {
        let content_mapping = content_mapping.bind().get_content_mapping();
        let Some(file_hash) = content_mapping.get_hash(file_path.to_string().as_str()) else {
            return Promise::from_rejected(format!("File not found: {}", file_path));
        };

        if let Some(entry) = self.cached.get_mut(file_hash) {
            entry.last_access = Instant::now();
            return entry.promise.clone();
        }

        let file_hash = file_hash.clone();
        let (promise, get_promise) = Promise::make_to_async();
        let audio_file_path = file_path.to_string();
        let content_provider_context = self.get_context();

        let loading_resources = self.loading_resources.clone();
        let loaded_resources = self.loaded_resources.clone();
        #[cfg(feature = "use_resource_tracking")]
        let hash_id = file_hash.clone();
        TokioRuntime::spawn(async move {
            #[cfg(feature = "use_resource_tracking")]
            report_resource_start(&hash_id);

            loading_resources.fetch_add(1, Ordering::Relaxed);

            let result =
                load_audio(audio_file_path, content_mapping, content_provider_context).await;

            #[cfg(feature = "use_resource_tracking")]
            if let Err(error) = &result {
                report_resource_error(&hash_id, &error.to_string());
            } else {
                report_resource_loaded(&hash_id);
            }
            then_promise(get_promise, result);

            loaded_resources.fetch_add(1, Ordering::Relaxed);
        });

        self.cached.insert(
            file_hash,
            ContentEntry {
                last_access: Instant::now(),
                promise: promise.clone(),
            },
        );

        promise
    }

    #[func]
    pub fn fetch_texture(
        &mut self,
        file_path: GString,
        content_mapping: Gd<DclContentMappingAndUrl>,
    ) -> Gd<Promise> {
        let file_hash = content_mapping.bind().get_hash(file_path);
        if file_hash.is_empty() {
            return Promise::from_rejected("Texture not found in the mappings.".to_string());
        };

        self.fetch_texture_by_hash(file_hash, content_mapping)
    }

    #[func]
    pub fn fetch_texture_by_hash(
        &mut self,
        file_hash_godot: GString,
        content_mapping: Gd<DclContentMappingAndUrl>,
    ) -> Gd<Promise> {
        let file_hash = file_hash_godot.to_string();
        if let Some(entry) = self.cached.get_mut(&file_hash) {
            entry.last_access = Instant::now();
            return entry.promise.clone();
        }

        // TODO: In the future, this would be handled by each component handler
        //  and check if the hostname is allowed (set up in the scene.json)
        //  https://github.com/decentraland/godot-explorer/issues/363
        if file_hash.starts_with("http") {
            // get file_hash from url
            let new_file_hash = format!("hashed_{:x}", file_hash_godot.hash_u32());
            let promise = self.fetch_texture_by_url(GString::from(&new_file_hash), file_hash_godot);
            self.cached.insert(
                file_hash,
                ContentEntry {
                    last_access: Instant::now(),
                    promise: promise.clone(),
                },
            );
            return promise;
        }

        let (promise, get_promise) = Promise::make_to_async();
        let ctx = self.get_context();

        if self.optimized_asset_exists(file_hash_godot.clone()) {
            let hash_id = file_hash.clone();
            let optimized_data = self.optimized_data.clone();

            let original_size = self.optimized_original_size.get(&hash_id).copied();

            TokioRuntime::spawn(async move {
                let _ = ContentProvider::async_fetch_optimized_asset(
                    hash_id.clone(),
                    ctx,
                    optimized_data,
                    false,
                )
                .await;

                let godot_path = format!("res://content/{}", hash_id);

                let resource = ResourceLoader::singleton()
                    .load(&GString::from(godot_path.as_str()))
                    .unwrap();

                let texture = resource.cast::<godot::classes::Texture2D>();
                let image = texture.get_image().unwrap();

                let original_size = if let Some(original_size) = original_size {
                    Vector2i::new(original_size.width, original_size.height)
                } else {
                    image.get_size()
                };

                let texture_entry = Gd::from_init_fn(|_base| TextureEntry {
                    original_size,
                    image,
                    texture,
                });

                then_promise(get_promise, Ok(Some(texture_entry.to_variant())));
            });
        } else {
            let url = format!(
                "{}{}",
                content_mapping.bind().get_base_url(),
                file_hash.clone()
            );

            let loading_resources = self.loading_resources.clone();
            let loaded_resources = self.loaded_resources.clone();
            let hash_id = file_hash.clone();
            TokioRuntime::spawn(async move {
                #[cfg(feature = "use_resource_tracking")]
                report_resource_start(&hash_id);

                loading_resources.fetch_add(1, Ordering::Relaxed);

                let result = load_image_texture(url, hash_id.clone(), ctx).await;

                #[cfg(feature = "use_resource_tracking")]
                if let Err(error) = &result {
                    report_resource_error(&hash_id, &error.to_string());
                } else {
                    report_resource_loaded(&hash_id);
                }

                then_promise(get_promise, result);

                loaded_resources.fetch_add(1, Ordering::Relaxed);
            });
        }

        self.cached.insert(
            file_hash,
            ContentEntry {
                last_access: Instant::now(),
                promise: promise.clone(),
            },
        );

        promise
    }

    /// Fetches a texture by hash, bypassing the optimization pipeline.
    /// This is useful for UI textures that need the original quality.
    /// Uses a separate cache key (`{hash}_original`) to avoid conflicts with optimized versions.
    pub fn fetch_texture_by_hash_original(
        &mut self,
        file_hash_godot: GString,
        content_mapping: Gd<DclContentMappingAndUrl>,
    ) -> Gd<Promise> {
        let file_hash = file_hash_godot.to_string();
        let cache_key = format!("{}_original", file_hash);

        if let Some(entry) = self.cached.get_mut(&cache_key) {
            entry.last_access = Instant::now();
            return entry.promise.clone();
        }

        // Handle URL-based textures
        if file_hash.starts_with("http") {
            let new_file_hash = format!("hashed_{:x}_original", file_hash_godot.hash_u32());
            let promise =
                self.fetch_texture_by_url_original(GString::from(&new_file_hash), file_hash_godot);
            self.cached.insert(
                cache_key,
                ContentEntry {
                    last_access: Instant::now(),
                    promise: promise.clone(),
                },
            );
            return promise;
        }

        let (promise, get_promise) = Promise::make_to_async();

        // Create context with Source quality to bypass resize optimization
        let mut ctx = self.get_context();
        ctx.texture_quality = TextureQuality::Source;

        let url = format!(
            "{}{}",
            content_mapping.bind().get_base_url(),
            file_hash.clone()
        );

        let loading_resources = self.loading_resources.clone();
        let loaded_resources = self.loaded_resources.clone();
        let hash_id = file_hash.clone();

        TokioRuntime::spawn(async move {
            #[cfg(feature = "use_resource_tracking")]
            report_resource_start(&hash_id);

            loading_resources.fetch_add(1, Ordering::Relaxed);

            let result = load_image_texture(url, hash_id.clone(), ctx).await;

            #[cfg(feature = "use_resource_tracking")]
            if let Err(error) = &result {
                report_resource_error(&hash_id, &error.to_string());
            } else {
                report_resource_loaded(&hash_id);
            }

            then_promise(get_promise, result);

            loaded_resources.fetch_add(1, Ordering::Relaxed);
        });

        self.cached.insert(
            cache_key,
            ContentEntry {
                last_access: Instant::now(),
                promise: promise.clone(),
            },
        );

        promise
    }

    /// Fetches a texture by URL, bypassing the optimization pipeline.
    /// Uses Source quality to preserve original texture resolution.
    pub fn fetch_texture_by_url_original(
        &mut self,
        file_hash: GString,
        url: GString,
    ) -> Gd<Promise> {
        let file_hash = file_hash.to_string();
        if let Some(entry) = self.cached.get_mut(&file_hash) {
            entry.last_access = Instant::now();
            return entry.promise.clone();
        }
        let url = url.to_string();
        let (promise, get_promise) = Promise::make_to_async();

        // Create context with Source quality to bypass resize optimization
        let mut content_provider_context = self.get_context();
        content_provider_context.texture_quality = TextureQuality::Source;

        let sent_file_hash = file_hash.clone();

        let loading_resources = self.loading_resources.clone();
        let loaded_resources = self.loaded_resources.clone();

        #[cfg(feature = "use_resource_tracking")]
        let hash_id = file_hash.clone();
        TokioRuntime::spawn(async move {
            #[cfg(feature = "use_resource_tracking")]
            report_resource_start(&hash_id);

            loading_resources.fetch_add(1, Ordering::Relaxed);

            let result = load_image_texture(url, sent_file_hash, content_provider_context).await;

            #[cfg(feature = "use_resource_tracking")]
            if let Err(error) = &result {
                report_resource_error(&hash_id, &error.to_string());
            } else {
                report_resource_loaded(&hash_id);
            }

            then_promise(get_promise, result);

            loaded_resources.fetch_add(1, Ordering::Relaxed);
        });

        self.cached.insert(
            file_hash,
            ContentEntry {
                last_access: Instant::now(),
                promise: promise.clone(),
            },
        );

        promise
    }

    #[func]
    pub fn fetch_texture_by_url(&mut self, file_hash: GString, url: GString) -> Gd<Promise> {
        let file_hash = file_hash.to_string();
        if let Some(entry) = self.cached.get_mut(&file_hash) {
            entry.last_access = Instant::now();
            return entry.promise.clone();
        }
        let url = url.to_string();
        let (promise, get_promise) = Promise::make_to_async();
        let content_provider_context = self.get_context();
        let sent_file_hash = file_hash.clone();

        let loading_resources = self.loading_resources.clone();
        let loaded_resources = self.loaded_resources.clone();

        #[cfg(feature = "use_resource_tracking")]
        let hash_id = file_hash.clone();
        TokioRuntime::spawn(async move {
            #[cfg(feature = "use_resource_tracking")]
            report_resource_start(&hash_id);

            loading_resources.fetch_add(1, Ordering::Relaxed);

            let result = load_image_texture(url, sent_file_hash, content_provider_context).await;

            #[cfg(feature = "use_resource_tracking")]
            if let Err(error) = &result {
                report_resource_error(&hash_id, &error.to_string());
            } else {
                report_resource_loaded(&hash_id);
            }

            then_promise(get_promise, result);

            loaded_resources.fetch_add(1, Ordering::Relaxed);
        });

        self.cached.insert(
            file_hash,
            ContentEntry {
                last_access: Instant::now(),
                promise: promise.clone(),
            },
        );

        promise
    }

    #[func]
    pub fn get_texture_from_hash(&mut self, file_hash: GString) -> Option<Gd<Texture2D>> {
        let entry = self.cached.get_mut(&file_hash.to_string())?;
        entry.last_access = Instant::now();
        let promise_data = entry.promise.bind().get_data();
        let texture_entry = promise_data.try_to::<Gd<TextureEntry>>().ok()?;
        let texture = texture_entry.bind().texture.clone();
        Some(texture)
    }

    #[func]
    pub fn get_gltf_from_hash(&mut self, file_hash: GString) -> Option<Gd<Node3D>> {
        let cache_key = format!("wearable:{}", file_hash);
        let entry = self.cached.get_mut(&cache_key)?;
        entry.last_access = Instant::now();
        entry.promise.bind().get_data().try_to::<Gd<Node3D>>().ok()
    }

    #[func]
    pub fn get_emote_gltf_from_hash(&mut self, file_hash: GString) -> Option<Gd<DclEmoteGltf>> {
        let cache_key = format!("emote:{}", file_hash);
        let entry = self.cached.get_mut(&cache_key)?;
        entry.last_access = Instant::now();
        entry
            .promise
            .bind()
            .get_data()
            .try_to::<Gd<DclEmoteGltf>>()
            .ok()
    }

    #[func]
    pub fn get_audio_from_hash(&mut self, file_hash: GString) -> Option<Gd<AudioStream>> {
        let entry = self.cached.get_mut(&file_hash.to_string())?;
        entry.last_access = Instant::now();
        entry
            .promise
            .bind()
            .get_data()
            .try_to::<Gd<AudioStream>>()
            .ok()
    }

    #[func]
    pub fn is_resource_from_hash_loaded(&self, file_hash: GString) -> bool {
        if let Some(entry) = self.cached.get(&file_hash.to_string()) {
            return entry.promise.bind().is_resolved();
        }
        false
    }

    #[func]
    pub fn fetch_video(
        &mut self,
        file_hash: GString,
        content_mapping: Gd<DclContentMappingAndUrl>,
    ) -> Gd<Promise> {
        let content_mapping = content_mapping.bind().get_content_mapping();
        let (promise, get_promise) = Promise::make_to_async();
        let file_hash = file_hash.to_string();
        let video_file_hash = file_hash.clone();
        let content_provider_context = self.get_context();

        let loading_resources = self.loading_resources.clone();
        let loaded_resources = self.loaded_resources.clone();
        #[cfg(feature = "use_resource_tracking")]
        let hash_id = file_hash.clone();
        TokioRuntime::spawn(async move {
            #[cfg(feature = "use_resource_tracking")]
            report_resource_start(&hash_id);

            loading_resources.fetch_add(1, Ordering::Relaxed);

            let result =
                download_video(video_file_hash, content_mapping, content_provider_context).await;

            #[cfg(feature = "use_resource_tracking")]
            if let Err(error) = &result {
                report_resource_error(&hash_id, &error.to_string());
            } else {
                report_resource_loaded(&hash_id);
            }

            then_promise(get_promise, result);

            loaded_resources.fetch_add(1, Ordering::Relaxed);
        });

        self.cached.insert(
            file_hash,
            ContentEntry {
                last_access: Instant::now(),
                promise: promise.clone(),
            },
        );

        promise
    }

    #[func]
    pub fn duplicate_materials(&mut self, target_meshes: VarArray) -> Gd<Promise> {
        let data = target_meshes
            .iter_shared()
            .map(|dict| {
                let dict = dict.try_to::<VarDictionary>().ok()?;
                let mesh = dict.get("mesh")?.try_to::<Gd<Mesh>>().ok()?;
                let n = dict.get("n")?.try_to::<i32>().ok()?;

                Some((mesh.instance_id(), n))
            })
            .filter(|v| v.is_some())
            .flatten()
            .collect::<Vec<_>>();

        let (promise, get_promise) = Promise::make_to_async();
        TokioRuntime::spawn(async move {
            set_thread_safety_checks_enabled(false);

            for (mesh_instance_id, n) in data {
                let mut mesh = Gd::<Mesh>::from_instance_id(mesh_instance_id);
                for i in 0..n {
                    let Some(new_material) = mesh.surface_get_material(i) else {
                        continue;
                    };
                    let Some(new_material) = new_material.duplicate() else {
                        continue;
                    };

                    mesh.surface_set_material(i, &new_material.cast::<Material>());
                }
            }

            set_thread_safety_checks_enabled(true);

            then_promise(get_promise, Ok(None));
        });

        promise
    }

    #[func]
    pub fn fetch_wearables(
        &mut self,
        wearables: VarArray,
        content_base_url: GString,
    ) -> Array<Gd<Promise>> {
        let mut promise_ids = HashSet::new();
        let mut new_promise = None;
        let mut wearable_to_fetch = HashSet::new();

        for wearable in wearables.iter_shared() {
            let wearable_id = wearable.to_string();
            let token_id_pos = wearable_id
                .find_nth_char(6, ':')
                .unwrap_or(wearable_id.len());
            let wearable_id = wearable_id[0..token_id_pos].to_lowercase();

            if let Some(entry) = self.cached.get_mut(&wearable_id) {
                entry.last_access = Instant::now();
                promise_ids.insert(entry.promise.instance_id());
            } else {
                wearable_to_fetch.insert(wearable_id.clone());
                if new_promise.is_none() {
                    let (promise, get_promise) = Promise::make_to_async();
                    promise_ids.insert(promise.instance_id());
                    new_promise = Some((promise, get_promise));
                }

                self.cached.insert(
                    wearable_id,
                    ContentEntry {
                        last_access: Instant::now(),
                        promise: new_promise.as_ref().unwrap().0.clone(),
                    },
                );
            }
        }

        if !wearable_to_fetch.is_empty() {
            let (promise, get_promise) = new_promise.unwrap();
            let content_provider_context = self.get_context();
            let content_base_url = content_base_url.to_string();
            let extra_slash = if content_base_url.ends_with('/') {
                ""
            } else {
                "/"
            };
            let content_base_url = format!("{}{extra_slash}", content_base_url);
            let ipfs_content_base_url = format!("{content_base_url}contents/");
            TokioRuntime::spawn(async move {
                let result = request_wearables(
                    content_base_url,
                    ipfs_content_base_url,
                    wearable_to_fetch.into_iter().collect(),
                    content_provider_context,
                )
                .await;
                then_promise(get_promise, result);
            });
            self.cached.insert(
                "wearables".to_string(),
                ContentEntry {
                    last_access: Instant::now(),
                    promise: promise.clone(),
                },
            );
        }

        Array::from_iter(promise_ids.into_iter().map(Gd::from_instance_id))
    }

    #[func]
    pub fn get_wearable(&mut self, id: GString) -> Option<Gd<DclItemEntityDefinition>> {
        let id = id.to_string();
        let token_id_pos = id.find_nth_char(6, ':').unwrap_or(id.len());
        let id = id[0..token_id_pos].to_lowercase();

        if let Some(entry) = self.cached.get_mut(&id) {
            entry.last_access = Instant::now();
            if let Ok(results) = entry
                .promise
                .bind()
                .get_data()
                .try_to::<Gd<WearableManyResolved>>()
            {
                if let Some(wearable) = results.bind().wearable_map.get(&id) {
                    return Some(DclItemEntityDefinition::from_gd(wearable.clone()));
                }
            }
        }
        None
    }

    #[func]
    pub fn get_pending_promises(&self) -> Array<Gd<Promise>> {
        Array::from_iter(
            self.cached
                .iter()
                .filter(|(_, entry)| !entry.promise.bind().is_resolved())
                .map(|(_, entry)| entry.promise.clone()),
        )
    }

    #[func]
    pub fn get_profile(&mut self, user_id: GString) -> Option<Gd<DclUserProfile>> {
        let user_id = user_id.to_string().as_str().as_h160()?;
        let hash = format!("profile_{:x}", user_id);
        if let Some(entry) = self.cached.get_mut(&hash) {
            entry.last_access = Instant::now();
            let promise_data = entry.promise.bind().get_data();
            promise_data.try_to::<Gd<DclUserProfile>>().ok()
        } else {
            None
        }
    }

    #[func]
    pub fn clear_cache_folder(&self) {
        let resource_provider = self.resource_provider.clone();
        TokioRuntime::spawn(async move {
            resource_provider.clear().await;
        });
    }

    #[func]
    pub fn set_cache_folder_max_size(&mut self, size: i64) {
        self.resource_provider.set_max_cache_size(size)
    }

    #[func]
    pub fn get_cache_folder_total_size(&mut self) -> i64 {
        self.resource_provider.get_cache_total_size()
    }

    #[func]
    pub fn get_download_speed_mbs(&self) -> f64 {
        self.download_speed_mbs
    }

    #[func]
    pub fn get_network_speed_peak_mbs(&self) -> f64 {
        self.network_speed_peak_mbs
    }

    #[func]
    pub fn get_network_used_last_minute_mb(&self) -> f64 {
        self.network_download_history_mb.iter().sum()
    }

    #[func]
    pub fn count_loaded_resources(&self) -> u64 {
        self.loaded_resources.load(Ordering::Relaxed)
    }

    #[func]
    pub fn count_loading_resources(&self) -> u64 {
        self.loading_resources.load(Ordering::Relaxed)
    }

    #[func]
    pub fn set_max_concurrent_downloads(&mut self, number: i32) {
        self.resource_provider
            .set_max_concurrent_downloads(number as usize)
    }

    #[func]
    pub fn get_optimized_base_url(&self) -> GString {
        ASSET_OPTIMIZED_BASE_URL.to_godot()
    }

    #[func]
    pub fn fetch_profile(&mut self, user_id: GString) -> Gd<Promise> {
        let Some(user_id) = user_id.to_string().as_str().as_h160() else {
            return Promise::from_rejected("Invalid user id".to_string());
        };

        let hash = format!("profile_{:x}", user_id);
        if let Some(entry) = self.cached.get_mut(&hash) {
            entry.last_access = Instant::now();
            return entry.promise.clone();
        }

        let (lamda_server_base_url, profile_base_url, http_requester) =
            prepare_request_requirements();
        let (promise, get_promise) = Promise::make_to_async();
        let content_provider_context = self.get_context();

        TokioRuntime::spawn(async move {
            let result = request_lambda_profile(
                user_id,
                lamda_server_base_url.as_str(),
                profile_base_url.as_str(),
                http_requester,
            )
            .await;

            let Some(_thread_safe_check) =
                GodotSingleThreadSafety::acquire_owned(&content_provider_context).await
            else {
                tracing::error!("Failed to acquire semaphore");
                return;
            };
            let result = result.map(|value| Some(DclUserProfile::from_gd(value).to_variant()));

            then_promise(get_promise, result)
        });

        self.cached.insert(
            hash,
            ContentEntry {
                last_access: Instant::now(),
                promise: promise.clone(),
            },
        );

        promise
    }

    #[func]
    pub fn purge_file(&mut self, file_hash: GString) -> Gd<Promise> {
        let file_hash_str = file_hash.to_string();
        let absolute_file_path = format!("{}{}", self.content_folder, file_hash);

        let resource_provider = self.resource_provider.clone();
        let (promise, get_promise) = Promise::make_to_async();

        self.cached.remove(&file_hash_str);

        TokioRuntime::spawn(async move {
            resource_provider.delete_file(&absolute_file_path).await;
            then_promise(get_promise, Ok(None));
        });

        promise
    }
}

impl ContentProvider {
    fn get_context(&self) -> ContentProviderContext {
        ContentProviderContext {
            content_folder: self.content_folder.clone(),
            http_queue_requester: self.http_queue_requester.clone(),
            resource_provider: self.resource_provider.clone(),
            godot_single_thread: self.godot_single_thread.clone(),
            texture_quality: self.texture_quality.clone(),
        }
    }

    pub async fn async_fetch_optimized_asset(
        file_hash: String,
        ctx: ContentProviderContext,
        optimized_data: Arc<OptimizedData>,
        with_dependencies: bool,
    ) -> Result<(), String> {
        // 1. We search which dependencies we need to download
        let mut futures_to_wait: Vec<_> = Vec::default();
        let mut hashes_to_load: Vec<String> = Vec::default();

        let dependencies = {
            if with_dependencies {
                let dependencies_guard = optimized_data.dependencies.read().await;
                let mut deps = dependencies_guard
                    .get(&file_hash)
                    .cloned()
                    .unwrap_or_default();

                deps.insert(file_hash.clone());
                deps // Return the modified set
            } else {
                HashSet::from([file_hash.clone()])
            }
        };

        let loaded_dependencies = optimized_data.loaded_assets.read().await;

        for hash_dependency in &dependencies {
            let asset_url: String = format!(
                "{}/{}-mobile.zip",
                ASSET_OPTIMIZED_BASE_URL, hash_dependency
            );
            let hash_dependency_zip = format!("{}-mobile.zip", hash_dependency);
            let absolute_file_path = format!("{}{}", ctx.content_folder, hash_dependency_zip);

            if !loaded_dependencies.contains(hash_dependency) {
                if hash_dependency != &file_hash {
                    // we don't add the own file
                    hashes_to_load.push(hash_dependency.clone());
                }
            } else if ctx
                .resource_provider
                .file_exists(&hash_dependency_zip)
                .await
            {
                continue; // Skip fetching if the dependency exists in cache
            }

            // Fetch the resource if it's either a new dependency or missing in cache

            let future = ctx.resource_provider.fetch_resource(
                asset_url.clone(),
                hash_dependency_zip.clone(),
                absolute_file_path,
            );
            futures_to_wait.push(future);
        }

        // 1.1 We ensure that the file_hash (the scene who is requesting) is the last dependency to load
        hashes_to_load.push(file_hash);

        // 2. We add what we are going to load into the loaded_dependencies
        drop(loaded_dependencies); // drop read, before writing
        let mut loaded_dependencies = optimized_data.loaded_assets.write().await;
        for hash_to_load in &hashes_to_load {
            loaded_dependencies.insert(hash_to_load.clone());
        }
        drop(loaded_dependencies); // drop write

        // 3. Wait all downloads
        let _ = try_join_all(futures_to_wait).await;

        // 4. Load what was listed
        for hash_to_load in &hashes_to_load {
            let hash_zip = format!("{}-mobile.zip", hash_to_load);
            let zip_path = &format!("user://content/{}", hash_zip);
            let result = godot::classes::ProjectSettings::singleton()
                .load_resource_pack_ex(zip_path)
                .replace_files(false)
                .done();

            if !result {
                godot_error!("load_resource_pack failed on {zip_path}");
            }
        }

        Ok(())
    }
}

impl ContentProvider {
    /// Get the resource provider for sharing with other systems (like ContentProvider2)
    pub fn get_resource_provider(&self) -> Arc<ResourceProvider> {
        self.resource_provider.clone()
    }
}<|MERGE_RESOLUTION|>--- conflicted
+++ resolved
@@ -141,16 +141,8 @@
 
 #[godot_api]
 impl INode for ContentProvider {
-<<<<<<< HEAD
     fn init(base: Base<Node>) -> Self {
-        let content_folder = Arc::new(format!(
-            "{}/content/",
-            godot::engine::Os::singleton().get_user_data_dir()
-        ));
-=======
-    fn init(_base: Base<Node>) -> Self {
         let content_folder = Arc::new(format!("{}/content/", Os::singleton().get_user_data_dir()));
->>>>>>> 6e85cd9a
 
         #[cfg(feature = "use_resource_tracking")]
         let resource_download_tracking = Arc::new(ResourceDownloadTracking::new());
@@ -331,15 +323,15 @@
             Some(hash) => hash.clone(),
             None => {
                 // Emit error signal
+                let error_msg = format!(
+                    "File not found in content mapping: {}",
+                    file_path_str
+                );
                 self.base_mut().emit_signal(
-                    "scene_gltf_error".into(),
+                    "scene_gltf_error",
                     &[
                         GString::from("").to_variant(),
-                        GString::from(format!(
-                            "File not found in content mapping: {}",
-                            file_path_str
-                        ))
-                        .to_variant(),
+                        GString::from(error_msg.as_str()).to_variant(),
                     ],
                 );
                 return false;
@@ -402,7 +394,7 @@
                         Gd::<ContentProvider>::try_from_instance_id(instance_id)
                     {
                         provider.call_deferred(
-                            "on_scene_gltf_load_complete".into(),
+                            "on_scene_gltf_load_complete",
                             &[
                                 file_hash_gd.to_variant(),
                                 scene_path_gd.to_variant(),
@@ -412,12 +404,13 @@
                     }
                 }
                 Err(e) => {
-                    let error_msg = GString::from(e.to_string());
+                    let error_str = e.to_string();
+                    let error_msg = GString::from(error_str.as_str());
                     if let Ok(mut provider) =
                         Gd::<ContentProvider>::try_from_instance_id(instance_id)
                     {
                         provider.call_deferred(
-                            "on_scene_gltf_load_complete".into(),
+                            "on_scene_gltf_load_complete",
                             &[
                                 file_hash_gd.to_variant(),
                                 GString::from("").to_variant(),
@@ -445,12 +438,12 @@
 
         if error.is_empty() {
             self.base_mut().emit_signal(
-                "scene_gltf_ready".into(),
+                "scene_gltf_ready",
                 &[file_hash.to_variant(), scene_path.to_variant()],
             );
         } else {
             self.base_mut().emit_signal(
-                "scene_gltf_error".into(),
+                "scene_gltf_error",
                 &[file_hash.to_variant(), error.to_variant()],
             );
         }
@@ -466,7 +459,8 @@
     /// Get the path where a scene would be cached
     #[func]
     pub fn get_scene_cache_path(&self, file_hash: GString) -> GString {
-        get_scene_path_for_hash(&self.content_folder, &file_hash.to_string()).into()
+        let path = get_scene_path_for_hash(&self.content_folder, &file_hash.to_string());
+        GString::from(path.as_str())
     }
 
     /// Check if a hash is currently being loaded
