use std::{collections::HashMap, sync::Arc};

use godot::prelude::*;

use crate::{
    godot_classes::{dcl_global::DclGlobal, promise::Promise},
    scene_runner::tokio_runtime::TokioRuntime,
};

use super::request_response::send_result_to_promise;

// Deriving GodotClass makes the class available to Godot
#[derive(GodotClass)]
#[class(base=RefCounted)]
pub struct RustHttpQueueRequester {
    http_queue_requester: Arc<super::http_queue_requester::HttpQueueRequester>,
}

#[godot_api]
impl IRefCounted for RustHttpQueueRequester {
    fn init(_base: Base<RefCounted>) -> Self {
        Self {
            http_queue_requester: Arc::new(super::http_queue_requester::HttpQueueRequester::new(
                10,
                DclGlobal::get_network_inspector_sender(),
            )),
        }
    }
}

impl Default for RustHttpQueueRequester {
    fn default() -> Self {
        Self {
            http_queue_requester: Arc::new(super::http_queue_requester::HttpQueueRequester::new(
                10,
                DclGlobal::get_network_inspector_sender(),
            )),
        }
    }
}

#[godot_api]
impl RustHttpQueueRequester {
    #[func]
    fn request_file(&self, url: GString, absolute_path: GString) -> Gd<Promise> {
        let request_option = crate::http_request::request_response::RequestOption::new(
            0,
            url.to_string(),
            http::Method::GET,
            crate::http_request::request_response::ResponseType::ToFile(absolute_path.to_string()),
            None,
            None,
            None,
        );
        let http_requester = self.http_queue_requester.clone();
        let (ret_promise, get_promise) = Promise::make_to_async();
        TokioRuntime::spawn(async move {
            let result = http_requester.request(request_option, 0).await;
            let Some(promise) = get_promise() else {
                return;
            };
            send_result_to_promise(result, promise);
        });
        ret_promise
    }

    #[func]
    fn request_json(
        &self,
        url: GString,
        method: godot::engine::http_client::Method,
        body: GString,
        headers: Dictionary,
    ) -> Gd<Promise> {
        let body = match body.to_string().as_str() {
            "" => None,
            _ => Some(body.to_string().into_bytes()),
        };
        self._request_json(url, method, body, headers)
    }

    #[func]
    fn request_json_bin(
        &self,
        url: GString,
        method: godot::engine::http_client::Method,
        body: PackedByteArray,
        headers: Dictionary,
    ) -> Gd<Promise> {
        self._request_json(url, method, Some(body.to_vec()), headers)
    }
}

impl RustHttpQueueRequester {
    fn _request_json(
        &self,
        url: GString,
        method: godot::engine::http_client::Method,
        body: Option<Vec<u8>>,
        headers: Dictionary,
    ) -> Gd<Promise> {
        // tracing::info!("Requesting json: {:?}", url.to_string());

        let method = match method {
            godot::engine::http_client::Method::POST => http::Method::POST,
            _ => http::Method::GET,
        };

<<<<<<< HEAD
        let headers = match headers.len() {
            0 => None,
            _ => {
                let mut headers_vec = Vec::new();
                for i in 0..headers.len() {
                    let header = headers.get(i).as_ref().unwrap().to_string();
                    headers_vec.push(header);
                }
                Some(headers_vec)
=======
        let headers = if headers.is_empty() {
            None
        } else {
            let mut headers_map = HashMap::new();
            let keys = headers.keys_array();
            let values = headers.values_array();
            for i in 0..headers.len() {
                headers_map.insert(keys.get(i).to_string(), values.get(i).to_string());
>>>>>>> 2ce7a3ca
            }
            Some(headers_map)
        };

        let request_option = crate::http_request::request_response::RequestOption::new(
            0,
            url.to_string(),
            method,
            crate::http_request::request_response::ResponseType::AsString,
            body,
            headers,
            None,
        );
        let http_requester = self.http_queue_requester.clone();
        let (ret_promise, get_promise) = Promise::make_to_async();
        TokioRuntime::spawn(async move {
            let result = http_requester.request(request_option, 0).await;
            let Some(promise) = get_promise() else {
                return;
            };
            send_result_to_promise(result, promise);
        });
        ret_promise
    }

    pub fn get_http_queue_requester(&self) -> Arc<super::http_queue_requester::HttpQueueRequester> {
        self.http_queue_requester.clone()
    }
}<|MERGE_RESOLUTION|>--- conflicted
+++ resolved
@@ -106,17 +106,6 @@
             _ => http::Method::GET,
         };
 
-<<<<<<< HEAD
-        let headers = match headers.len() {
-            0 => None,
-            _ => {
-                let mut headers_vec = Vec::new();
-                for i in 0..headers.len() {
-                    let header = headers.get(i).as_ref().unwrap().to_string();
-                    headers_vec.push(header);
-                }
-                Some(headers_vec)
-=======
         let headers = if headers.is_empty() {
             None
         } else {
@@ -124,8 +113,10 @@
             let keys = headers.keys_array();
             let values = headers.values_array();
             for i in 0..headers.len() {
-                headers_map.insert(keys.get(i).to_string(), values.get(i).to_string());
->>>>>>> 2ce7a3ca
+                headers_map.insert(
+                    keys.get(i).as_ref().unwrap().to_string(),
+                    values.get(i).as_ref().unwrap().to_string(),
+                );
             }
             Some(headers_map)
         };
