use std::{
    collections::{HashMap, HashSet},
    sync::Arc,
    time::Instant,
};

use godot::{obj::NewAlloc, prelude::Gd, prelude::ToGodot};

use crate::{
    content::content_mapping::{ContentMappingAndUrl, ContentMappingAndUrlRef},
    dcl::{
        common::{SceneLogMessage, SceneTestResult},
        components::{
            internal_player_data::InternalPlayerData,
            material::DclMaterial,
            proto_components::sdk::components::{
                common::RaycastHit, PbAnimator, PbAvatarBase, PbAvatarEmoteCommand,
                PbAvatarEquippedData, PbPlayerIdentityData, PbPointerEventsResult,
            },
            transform_and_parent::DclTransformAndParent,
            SceneEntityId,
        },
        crdt::{DirtyEntities, DirtyGosComponents, DirtyLwwComponents},
        scene_apis::RpcCall,
        DclScene, RendererResponse, SceneId,
    },
    godot_classes::{
        dcl_audio_source::DclAudioSource, dcl_audio_stream::DclAudioStream,
        dcl_ui_control::DclUiControl, dcl_video_player::DclVideoPlayer,
        dcl_virtual_camera::DclVirtualCamera,
    },
    realm::scene_definition::SceneEntityDefinition,
};

use super::{
    components::{trigger_area::TriggerAreaState, tween::Tween},
    godot_dcl_scene::GodotDclScene,
};

pub struct Dirty {
    pub waiting_process: bool,
    pub entities: DirtyEntities,
    pub lww_components: DirtyLwwComponents,
    pub gos_components: DirtyGosComponents,
    pub logs: Vec<SceneLogMessage>,
    pub renderer_response: Option<RendererResponse>,
    pub update_state: SceneUpdateState,
    pub rpc_calls: Vec<RpcCall>,
}

pub enum SceneState {
    Alive,
    ToKill,
    KillSignal(i64),
    Dead,
}

pub struct MaterialItem {
    pub dcl_mat: DclMaterial,
    pub weak_ref: godot::prelude::Variant,
    pub waiting_textures: bool,
    pub alive: bool,
}

#[derive(Debug)]
pub struct PartialIteratorState {
    pub current_index: usize,
    pub items: Vec<SceneEntityId>,
}

#[derive(Debug)]
pub enum SceneUpdateState {
    None,
    PrintLogs,
    DeletedEntities,
    Tween,
    TransformAndParent,
    VisibilityComponent,
    MeshRenderer,
    ScenePointerEvents,
    Material,
    TextShape,
    Billboard,
    MeshCollider,
    GltfContainer,
    SyncGltfContainer,
    NftShape,
    Animator,
    AvatarShape,
    AvatarShapeEmoteCommand,
    Raycasts,
    AvatarAttach,
    SceneUi,
    VideoPlayer,
    AudioStream,
    AvatarModifierArea,
    CameraModeArea,
    TriggerArea,
    VirtualCameras,
    AudioSource,
    ProcessRpcs,
    ComputeCrdtState,
    SendToThread,
    Processed,
}

impl SceneUpdateState {
    pub fn next(&self) -> Self {
<<<<<<< HEAD
        match &self {
            &Self::None => Self::PrintLogs,
            &Self::PrintLogs => Self::DeletedEntities,
            &Self::DeletedEntities => Self::Tween,
            &Self::Tween => Self::TransformAndParent,
            &Self::TransformAndParent => Self::VisibilityComponent,
            &Self::VisibilityComponent => Self::MeshRenderer,
            &Self::MeshRenderer => Self::ScenePointerEvents,
            &Self::ScenePointerEvents => Self::Material,
            &Self::Material => Self::TextShape,
            &Self::TextShape => Self::Billboard,
            &Self::Billboard => Self::MeshCollider,
            &Self::MeshCollider => Self::GltfContainer,
            &Self::GltfContainer => Self::SyncGltfContainer,
            &Self::SyncGltfContainer => Self::NftShape,
            &Self::NftShape => Self::Animator,
            &Self::Animator => Self::AvatarShape,
            &Self::AvatarShape => Self::AvatarShapeEmoteCommand,
            &Self::AvatarShapeEmoteCommand => Self::Raycasts,
            #[cfg(feature = "use_ffmpeg")]
            &Self::Raycasts => Self::VideoPlayer,
            #[cfg(feature = "use_ffmpeg")]
            &Self::VideoPlayer => Self::AudioStream,
            #[cfg(feature = "use_ffmpeg")]
            &Self::AudioStream => Self::AvatarModifierArea,
            #[cfg(not(feature = "use_ffmpeg"))]
            &Self::Raycasts => Self::AvatarModifierArea,
            &Self::AvatarModifierArea => Self::CameraModeArea,
            &Self::CameraModeArea => Self::TriggerArea,
            &Self::TriggerArea => Self::VirtualCameras,
            &Self::VirtualCameras => Self::AudioSource,
            &Self::AudioSource => Self::AvatarAttach,
            &Self::AvatarAttach => Self::SceneUi,
            &Self::SceneUi => Self::ProcessRpcs,
            &Self::ProcessRpcs => Self::ComputeCrdtState,
            &Self::ComputeCrdtState => Self::SendToThread,
            &Self::SendToThread => Self::Processed,
            &Self::Processed => Self::Processed,
=======
        match self {
            Self::None => Self::PrintLogs,
            Self::PrintLogs => Self::DeletedEntities,
            Self::DeletedEntities => Self::Tween,
            Self::Tween => Self::TransformAndParent,
            Self::TransformAndParent => Self::VisibilityComponent,
            Self::VisibilityComponent => Self::MeshRenderer,
            Self::MeshRenderer => Self::ScenePointerEvents,
            Self::ScenePointerEvents => Self::Material,
            Self::Material => Self::TextShape,
            Self::TextShape => Self::Billboard,
            Self::Billboard => Self::MeshCollider,
            Self::MeshCollider => Self::GltfContainer,
            Self::GltfContainer => Self::SyncGltfContainer,
            Self::SyncGltfContainer => Self::NftShape,
            Self::NftShape => Self::Animator,
            Self::Animator => Self::AvatarShape,
            Self::AvatarShape => Self::AvatarShapeEmoteCommand,
            Self::AvatarShapeEmoteCommand => Self::Raycasts,
            Self::Raycasts => Self::VideoPlayer,
            Self::VideoPlayer => Self::AudioStream,
            Self::AudioStream => Self::AvatarModifierArea,
            Self::AvatarModifierArea => Self::CameraModeArea,
            Self::CameraModeArea => Self::VirtualCameras,
            Self::VirtualCameras => Self::AudioSource,
            Self::AudioSource => Self::AvatarAttach,
            Self::AvatarAttach => Self::SceneUi,
            Self::SceneUi => Self::ProcessRpcs,
            Self::ProcessRpcs => Self::ComputeCrdtState,
            Self::ComputeCrdtState => Self::SendToThread,
            Self::SendToThread => Self::Processed,
            Self::Processed => Self::Processed,
>>>>>>> 947ec68c
        }
    }
}

#[derive(Clone)]
pub enum SceneType {
    Parcel,
    Global(GlobalSceneType),
}

#[derive(Clone)]
pub enum GlobalSceneType {
    GlobalRealm,
    SmartWearable,
    PortableExperience,
}

#[derive(Default)]
pub struct SceneAvatarUpdates {
    pub internal_player_data: HashMap<SceneEntityId, InternalPlayerData>,
    pub transform: HashMap<SceneEntityId, Option<DclTransformAndParent>>,
    pub player_identity_data: HashMap<SceneEntityId, PbPlayerIdentityData>,
    pub avatar_base: HashMap<SceneEntityId, PbAvatarBase>,
    pub avatar_equipped_data: HashMap<SceneEntityId, PbAvatarEquippedData>,
    pub pointer_events_result: HashMap<SceneEntityId, Vec<PbPointerEventsResult>>,
    pub avatar_emote_command: HashMap<SceneEntityId, Vec<PbAvatarEmoteCommand>>,
    pub deleted_entities: HashSet<SceneEntityId>,
}

pub struct Scene {
    pub scene_id: SceneId,
    pub godot_dcl_scene: GodotDclScene,
    pub dcl_scene: DclScene,
    pub scene_entity_definition: Arc<SceneEntityDefinition>,
    pub tick_number: u32,

    pub state: SceneState,

    pub content_mapping: ContentMappingAndUrlRef,

    pub gltf_loading: HashSet<SceneEntityId>,
    pub pointer_events_result: Vec<(SceneEntityId, PbPointerEventsResult)>,
    pub trigger_area_results: Vec<(
        SceneEntityId,
        crate::dcl::components::proto_components::sdk::components::PbTriggerAreaResult,
    )>,
    pub continuos_raycast: HashSet<SceneEntityId>,

    pub current_dirty: Dirty,
    pub enqueued_dirty: Vec<Dirty>,
    pub distance: f32,

    pub start_time: Instant,
    pub last_tick_us: i64,
    pub next_tick_us: i64,

    pub materials: HashMap<SceneEntityId, MaterialItem>,
    pub dirty_materials: bool,

    pub scene_type: SceneType,
    pub audio_sources: HashMap<SceneEntityId, Gd<DclAudioSource>>,

    // Used by VideoPlayer and AudioStream
    pub audio_streams: HashMap<SceneEntityId, Gd<DclAudioStream>>,
    pub video_players: HashMap<SceneEntityId, Gd<DclVideoPlayer>>,

    // Tracks entities with livekit video players
    pub livekit_video_player_entities: HashSet<SceneEntityId>,

    pub avatar_scene_updates: SceneAvatarUpdates,
    pub scene_tests: HashMap<String, Option<SceneTestResult>>,
    pub scene_test_plan_received: bool,

    // Tween
    pub tweens: HashMap<SceneEntityId, Tween>,
    // Duplicated value to async-access the animator
    pub dup_animator: HashMap<SceneEntityId, PbAnimator>,

    // Trigger Areas
    pub trigger_areas: TriggerAreaState,
    /// Last known player scene - used to detect when player enters/leaves this scene
    /// for trigger area activation. Initialized to invalid (-1) so first check detects transition.
    pub last_player_scene_id: SceneId,

    pub virtual_camera: Gd<DclVirtualCamera>,

    pub paused: bool,

    // Deno/V8 memory statistics for this scene
    pub deno_memory_stats: Option<crate::dcl::DenoMemoryStats>,
}

#[derive(Debug, Clone)]
pub struct GodotDclRaycastResult {
    pub scene_id: SceneId,
    pub entity_id: SceneEntityId,
    pub hit: RaycastHit,
}

#[derive(Debug)]
pub enum RaycastResult {
    SceneEntity(GodotDclRaycastResult),
    Avatar(godot::prelude::Gd<crate::godot_classes::dcl_avatar::DclAvatar>),
}

impl GodotDclRaycastResult {
    pub fn eq_key(a: &Option<GodotDclRaycastResult>, b: &Option<GodotDclRaycastResult>) -> bool {
        if a.is_some() && b.is_some() {
            let a = a.as_ref().unwrap();
            let b = b.as_ref().unwrap();
            a.scene_id == b.scene_id && a.entity_id == b.entity_id
        } else {
            a.is_none() && b.is_none()
        }
    }

    // pub fn get_hit(&self) -> RaycastHit {
    //     RaycastHit {
    //         // pub position: ::core::option::Option<super::super::super::common::Vector3>,
    //         // pub global_origin: ::core::option::Option<super::super::super::common::Vector3>,
    //         // pub direction: ::core::option::Option<super::super::super::common::Vector3>,
    //         // pub normal_hit: ::core::option::Option<super::super::super::common::Vector3>,
    //         // pub length: f32,
    //         // pub mesh_name: ::core::option::Option<::prost::alloc::string::String>,
    //         // pub entity_id: ::core::option::Option<u32>,
    //     }
    // }
}

static SCENE_ID_MONOTONIC_COUNTER: once_cell::sync::Lazy<std::sync::atomic::AtomicI32> =
    once_cell::sync::Lazy::new(Default::default);

impl Scene {
    pub fn new_id() -> SceneId {
        SceneId(SCENE_ID_MONOTONIC_COUNTER.fetch_add(1, std::sync::atomic::Ordering::Relaxed))
    }

    pub fn new(
        scene_id: SceneId,
        scene_entity_definition: Arc<SceneEntityDefinition>,
        dcl_scene: DclScene,
        content_mapping: ContentMappingAndUrlRef,
        scene_type: SceneType,
        parent_ui_node: Gd<DclUiControl>,
    ) -> Self {
        let godot_dcl_scene =
            GodotDclScene::new(scene_entity_definition.clone(), &scene_id, parent_ui_node);

        Self {
            scene_id,
            tick_number: 0,
            godot_dcl_scene,
            scene_entity_definition,
            dcl_scene,
            state: SceneState::Alive,

            content_mapping,
            current_dirty: Dirty {
                waiting_process: true,
                entities: DirtyEntities::default(),
                lww_components: DirtyLwwComponents::default(),
                gos_components: DirtyGosComponents::default(),
                logs: Vec::new(),
                renderer_response: None,
                update_state: SceneUpdateState::None,
                rpc_calls: Vec::new(),
            },
            enqueued_dirty: Vec::new(),
            distance: 0.0,
            next_tick_us: 0,
            last_tick_us: 0,
            gltf_loading: HashSet::new(),
            pointer_events_result: Vec::new(),
            trigger_area_results: Vec::new(),
            continuos_raycast: HashSet::new(),
            start_time: Instant::now(),
            materials: HashMap::new(),
            dirty_materials: false,
            audio_sources: HashMap::new(),
            audio_streams: HashMap::new(),
            video_players: HashMap::new(),
            livekit_video_player_entities: HashSet::new(),
            scene_type,
            avatar_scene_updates: Default::default(),
            scene_tests: HashMap::new(),
            scene_test_plan_received: false,
            tweens: HashMap::new(),
            dup_animator: HashMap::new(),
            trigger_areas: TriggerAreaState::default(),
            last_player_scene_id: SceneId(-1), // Sentinel: never matches real scene IDs
            paused: false,
            virtual_camera: Default::default(),
            deno_memory_stats: None,
        }
    }

    pub fn min_distance(&self, parcel_position: &godot::prelude::Vector2i) -> (f32, bool) {
        let diff = self.scene_entity_definition.get_base_parcel() - *parcel_position;
        let mut distance_squared = diff.x * diff.x + diff.y * diff.y;
        for parcel in self.scene_entity_definition.get_parcels() {
            let diff = *parcel - *parcel_position;
            distance_squared = distance_squared.min(diff.x * diff.x + diff.y * diff.y);
        }
        ((distance_squared as f32).sqrt(), distance_squared == 0)
    }

    pub fn unsafe_default() -> Self {
        let scene_entity_definition = Arc::new(SceneEntityDefinition::default());
        let scene_id = Scene::new_id();
        let dcl_scene = DclScene::spawn_new_test_scene(scene_id);
        let godot_dcl_scene = GodotDclScene::new(
            scene_entity_definition.clone(),
            &scene_id,
            DclUiControl::new_alloc(),
        );

        Self {
            scene_id,
            godot_dcl_scene,
            tick_number: 0,
            scene_entity_definition,
            dcl_scene,
            state: SceneState::Alive,
            enqueued_dirty: Vec::new(),
            content_mapping: Arc::new(ContentMappingAndUrl::new()),
            current_dirty: Dirty {
                waiting_process: true,
                entities: DirtyEntities::default(),
                lww_components: DirtyLwwComponents::default(),
                gos_components: DirtyGosComponents::default(),
                logs: Vec::new(),
                renderer_response: None,
                update_state: SceneUpdateState::None,
                rpc_calls: Vec::new(),
            },
            distance: 0.0,
            next_tick_us: 0,
            last_tick_us: 0,
            gltf_loading: HashSet::new(),
            pointer_events_result: Vec::new(),
            trigger_area_results: Vec::new(),
            continuos_raycast: HashSet::new(),
            start_time: Instant::now(),
            materials: HashMap::new(),
            dirty_materials: false,
            scene_type: SceneType::Parcel,
            audio_sources: HashMap::new(),
            audio_streams: HashMap::new(),
            video_players: HashMap::new(),
            livekit_video_player_entities: HashSet::new(),
            avatar_scene_updates: Default::default(),
            scene_tests: HashMap::new(),
            scene_test_plan_received: false,
            tweens: HashMap::new(),
            dup_animator: HashMap::new(),
            trigger_areas: TriggerAreaState::default(),
            last_player_scene_id: SceneId(-1), // Sentinel: never matches real scene IDs
            paused: false,
            virtual_camera: Default::default(),
            deno_memory_stats: None,
        }
    }

    pub fn register_livekit_video_player(&mut self, entity_id: SceneEntityId) {
        self.livekit_video_player_entities.insert(entity_id);
        tracing::info!(
            "Registered livekit video player entity {}",
            entity_id.as_i32()
        );
    }

    pub fn process_livekit_video_frame(&mut self, width: u32, height: u32, data: &[u8]) {
        // Send video frames to all registered livekit video players
        for entity_id in &self.livekit_video_player_entities {
            if let Some(node) = self.godot_dcl_scene.get_godot_entity_node_mut(entity_id) {
                if let Some(vp_data) = &mut node.video_player_data {
                    use crate::scene_runner::components::video_player::update_video_texture_from_livekit;
                    update_video_texture_from_livekit(&mut vp_data.video_sink, width, height, data);
                }
            }
        }
    }

    pub fn init_livekit_audio(
        &mut self,
        sample_rate: u32,
        num_channels: u32,
        samples_per_channel: u32,
    ) {
        tracing::info!(
            "Livekit audio initialized: sample_rate={}, channels={}, samples_per_channel={}",
            sample_rate,
            num_channels,
            samples_per_channel
        );

        // Configure the AudioStreamGenerator with the correct sample rate for all livekit video players
        for entity_id in self.livekit_video_player_entities.clone() {
            if let Some(video_player) = self.video_players.get_mut(&entity_id) {
                video_player.call(
                    "init_livekit_audio".into(),
                    &[
                        sample_rate.to_variant(),
                        num_channels.to_variant(),
                        samples_per_channel.to_variant(),
                    ],
                );
            }
        }
    }

    pub fn process_livekit_audio_frame(&mut self, frame: godot::prelude::PackedVector2Array) {
        // Send audio frames to all registered livekit video players
        for entity_id in self.livekit_video_player_entities.clone() {
            if let Some(video_player) = self.video_players.get_mut(&entity_id) {
                // Call the stream_buffer method on the video player (GDScript)
                video_player.call("stream_buffer".into(), &[frame.to_variant()]);
            }
        }
    }
}<|MERGE_RESOLUTION|>--- conflicted
+++ resolved
@@ -106,7 +106,6 @@
 
 impl SceneUpdateState {
     pub fn next(&self) -> Self {
-<<<<<<< HEAD
         match &self {
             &Self::None => Self::PrintLogs,
             &Self::PrintLogs => Self::DeletedEntities,
@@ -126,14 +125,9 @@
             &Self::Animator => Self::AvatarShape,
             &Self::AvatarShape => Self::AvatarShapeEmoteCommand,
             &Self::AvatarShapeEmoteCommand => Self::Raycasts,
-            #[cfg(feature = "use_ffmpeg")]
             &Self::Raycasts => Self::VideoPlayer,
-            #[cfg(feature = "use_ffmpeg")]
             &Self::VideoPlayer => Self::AudioStream,
-            #[cfg(feature = "use_ffmpeg")]
             &Self::AudioStream => Self::AvatarModifierArea,
-            #[cfg(not(feature = "use_ffmpeg"))]
-            &Self::Raycasts => Self::AvatarModifierArea,
             &Self::AvatarModifierArea => Self::CameraModeArea,
             &Self::CameraModeArea => Self::TriggerArea,
             &Self::TriggerArea => Self::VirtualCameras,
@@ -145,40 +139,6 @@
             &Self::ComputeCrdtState => Self::SendToThread,
             &Self::SendToThread => Self::Processed,
             &Self::Processed => Self::Processed,
-=======
-        match self {
-            Self::None => Self::PrintLogs,
-            Self::PrintLogs => Self::DeletedEntities,
-            Self::DeletedEntities => Self::Tween,
-            Self::Tween => Self::TransformAndParent,
-            Self::TransformAndParent => Self::VisibilityComponent,
-            Self::VisibilityComponent => Self::MeshRenderer,
-            Self::MeshRenderer => Self::ScenePointerEvents,
-            Self::ScenePointerEvents => Self::Material,
-            Self::Material => Self::TextShape,
-            Self::TextShape => Self::Billboard,
-            Self::Billboard => Self::MeshCollider,
-            Self::MeshCollider => Self::GltfContainer,
-            Self::GltfContainer => Self::SyncGltfContainer,
-            Self::SyncGltfContainer => Self::NftShape,
-            Self::NftShape => Self::Animator,
-            Self::Animator => Self::AvatarShape,
-            Self::AvatarShape => Self::AvatarShapeEmoteCommand,
-            Self::AvatarShapeEmoteCommand => Self::Raycasts,
-            Self::Raycasts => Self::VideoPlayer,
-            Self::VideoPlayer => Self::AudioStream,
-            Self::AudioStream => Self::AvatarModifierArea,
-            Self::AvatarModifierArea => Self::CameraModeArea,
-            Self::CameraModeArea => Self::VirtualCameras,
-            Self::VirtualCameras => Self::AudioSource,
-            Self::AudioSource => Self::AvatarAttach,
-            Self::AvatarAttach => Self::SceneUi,
-            Self::SceneUi => Self::ProcessRpcs,
-            Self::ProcessRpcs => Self::ComputeCrdtState,
-            Self::ComputeCrdtState => Self::SendToThread,
-            Self::SendToThread => Self::Processed,
-            Self::Processed => Self::Processed,
->>>>>>> 947ec68c
         }
     }
 }
