use std::collections::HashSet;

use crate::{
    content::{content_mapping::DclContentMappingAndUrl, content_provider::ContentProvider},
    dcl::{
        components::{
            material::{DclMaterial, DclSourceTex, DclTexture},
            SceneComponentId,
        },
        crdt::{
            last_write_wins::LastWriteWinsComponentOperation, SceneCrdtState,
            SceneCrdtStateProtoComponents,
        },
    },
    godot_classes::dcl_global::DclGlobal,
    scene_runner::scene::{MaterialItem, Scene},
};
use godot::{
    engine::{
<<<<<<< HEAD
        base_material_3d::{Feature, ShadingMode, Transparency},
=======
        base_material_3d::{Feature, Flags, ShadingMode, Transparency},
>>>>>>> 3b001aee
        MeshInstance3D, StandardMaterial3D,
    },
    prelude::*,
};
use utilities::weakref;

pub fn update_material(scene: &mut Scene, crdt_state: &mut SceneCrdtState) {
    let godot_dcl_scene = &mut scene.godot_dcl_scene;
    let dirty_lww_components = &scene.current_dirty.lww_components;
    let material_component = SceneCrdtStateProtoComponents::get_material(crdt_state);
    let mut content_provider = DclGlobal::singleton().bind().get_content_provider();

    if let Some(material_dirty) = dirty_lww_components.get(&SceneComponentId::MATERIAL) {
        for entity in material_dirty {
            let new_value = material_component.get(entity);
            if new_value.is_none() {
                continue;
            }

            let new_value = new_value.unwrap();
            let dcl_material = if let Some(material) = new_value.value.as_ref() {
                material
                    .material
                    .as_ref()
                    .map(|material| DclMaterial::from_proto(material, &scene.content_mapping))
            } else {
                None
            };

            let (godot_entity_node, node_3d) = godot_dcl_scene.ensure_node_3d(entity);

            if let Some(dcl_material) = dcl_material {
                let previous_dcl_material = godot_entity_node.material.as_ref();
                if let Some(previous_dcl_material) = previous_dcl_material {
                    if previous_dcl_material.eq(&dcl_material) {
                        continue;
                    }
                }

                let existing_material = if let Some(material_item) = scene.materials.get(entity) {
                    let material_item = material_item.weak_ref.call("get_ref", &[]);

                    if material_item.is_nil() {
                        None
                    } else {
                        Some(material_item)
                    }
                } else {
                    None
                };

                if existing_material.is_none() {
                    for tex in dcl_material.get_textures().into_iter().flatten() {
                        if let DclSourceTex::Texture(hash) = &tex.source {
                            content_provider.call_deferred(
                                "fetch_texture_by_hash".into(),
                                &[
                                    GString::from(hash).to_variant(),
                                    DclContentMappingAndUrl::from_ref(
                                        scene.content_mapping.clone(),
                                    )
                                    .to_variant(),
                                ],
                            );
                        }
                    }
                }

                let mut godot_material = if let Some(material) = existing_material {
                    material.to::<Gd<StandardMaterial3D>>()
                } else {
                    let godot_material = StandardMaterial3D::new_gd();

                    let waiting_textures = {
                        match &dcl_material {
                            DclMaterial::Unlit(unlit) => unlit.texture.is_some(),
                            DclMaterial::Pbr(pbr) => {
                                pbr.texture.is_some()
                                    || pbr.bump_texture.is_some()
                                    || pbr.alpha_texture.is_some()
                                    || pbr.emissive_texture.is_some()
                            }
                        }
                    };

                    scene.materials.insert(
                        *entity,
                        MaterialItem {
                            dcl_mat: dcl_material.clone(),
                            weak_ref: weakref(godot_material.to_variant()),
                            waiting_textures,
                            alive: true,
                        },
                    );
                    godot_material
                };

                godot_material.set_transparency(Transparency::ALPHA_DEPTH_PRE_PASS);

                match &dcl_material {
                    DclMaterial::Unlit(unlit) => {
                        godot_material.set_metallic(0.0);
                        godot_material.set_roughness(0.0);
                        godot_material.set_specular(0.0);

                        godot_material.set_shading_mode(ShadingMode::UNSHADED);
<<<<<<< HEAD
=======
                        godot_material.set_flag(Flags::ALBEDO_TEXTURE_FORCE_SRGB, true);
>>>>>>> 3b001aee
                        godot_material
                            .set_albedo(unlit.diffuse_color.0.to_godot().linear_to_srgb());
                    }
                    DclMaterial::Pbr(pbr) => {
                        godot_material.set_metallic(pbr.metallic.0);
                        godot_material.set_roughness(pbr.roughness.0);
                        godot_material.set_specular(pbr.specular_intensity.0);

                        let emission = pbr
                            .emissive_color
                            .0
                            .clone()
                            .multiply(pbr.emissive_intensity.0);

                        // In the Mobile renderer, HDR will be capped at 2.0 so we'll have to reduce the energy multiplier to be able to see fluctuations in energy
<<<<<<< HEAD
                        godot_material.set_emission_energy_multiplier(0.1);

                        // In the same way, godot uses sRGB instead of linear colors.
                        godot_material.set_emission(emission.to_godot().linear_to_srgb());

                        godot_material.set_feature(Feature::EMISSION, true);
=======
                        godot_material.set_emission_energy_multiplier(0.2);

                        // In the same way, godot uses sRGB instead of linear colors.
                        godot_material.set_emission(emission.to_godot().linear_to_srgb());
                        godot_material.set_feature(Feature::EMISSION, true);
                        godot_material.set_flag(Flags::ALBEDO_TEXTURE_FORCE_SRGB, true);
>>>>>>> 3b001aee
                        godot_material.set_albedo(pbr.albedo_color.0.to_godot().linear_to_srgb());
                    }
                }
                let mesh_renderer =
                    node_3d.try_get_node_as::<MeshInstance3D>(NodePath::from("MeshRenderer"));
                if let Some(mut mesh_renderer) = mesh_renderer {
                    mesh_renderer.set_surface_override_material(0, godot_material.upcast());
                }
            } else {
                let mesh_renderer =
                    node_3d.try_get_node_as::<MeshInstance3D>(NodePath::from("MeshRenderer"));

                if let Some(mut mesh_renderer) = mesh_renderer {
                    mesh_renderer.call(
                        "set_surface_override_material".into(),
                        &[0.to_variant(), Variant::nil()],
                    );
                    godot_entity_node.material.take();
                }
            }
        }

        scene.dirty_materials = true;
    }

    if scene.dirty_materials {
        let mut keep_dirty = false;
        let mut dead_materials = HashSet::with_capacity(scene.materials.capacity());
        let mut no_more_waiting_materials = HashSet::new();

        for (entity, item) in scene.materials.iter() {
            let dcl_material = item.dcl_mat.clone();
            if item.waiting_textures {
                let material_item = item.weak_ref.call("get_ref", &[]);
                if material_item.is_nil() {
                    // item.alive = false;
                    dead_materials.insert(*entity);
                    continue;
                }

                let mut material = material_item.to::<Gd<StandardMaterial3D>>();
                let mut ready = true;

                match dcl_material {
                    DclMaterial::Unlit(unlit_material) => {
                        ready &= check_texture(
                            godot::engine::base_material_3d::TextureParam::ALBEDO,
                            &unlit_material.texture,
                            &mut material,
                            content_provider.bind_mut(),
                            scene,
                        );
                    }
                    DclMaterial::Pbr(pbr) => {
                        ready &= check_texture(
                            godot::engine::base_material_3d::TextureParam::ALBEDO,
                            &pbr.texture,
                            &mut material,
                            content_provider.bind_mut(),
                            scene,
                        );
                        // check_texture(
                        //     godot::engine::base_material_3d::TextureParam::,
                        //     &pbr.alpha_texture,
                        //     item,
                        //     &mut content_provider,
                        // );
                        ready &= check_texture(
                            godot::engine::base_material_3d::TextureParam::NORMAL,
                            &pbr.bump_texture,
                            &mut material,
                            content_provider.bind_mut(),
                            scene,
                        );
                        ready &= check_texture(
                            godot::engine::base_material_3d::TextureParam::EMISSION,
                            &pbr.emissive_texture,
                            &mut material,
                            content_provider.bind_mut(),
                            scene,
                        );
                    }
                }

                if !ready {
                    keep_dirty = true;
                } else {
                    // item.waiting_textures = false;
                    no_more_waiting_materials.insert(*entity);
                }
            }
        }

        for materials in no_more_waiting_materials {
            scene
                .materials
                .get_mut(&materials)
                .unwrap()
                .waiting_textures = false;
        }

        scene.materials.retain(|k, _| !dead_materials.contains(k));
        scene.dirty_materials = keep_dirty;
    }
}

fn check_texture(
    param: godot::engine::base_material_3d::TextureParam,
    dcl_texture: &Option<DclTexture>,
    material: &mut Gd<StandardMaterial3D>,
    mut content_provider: GdMut<ContentProvider>,
    _scene: &Scene,
) -> bool {
    if dcl_texture.is_none() {
        return true;
    }

    let dcl_texture = dcl_texture.as_ref().unwrap();

    match &dcl_texture.source {
        DclSourceTex::Texture(content_hash) => {
            if content_provider.is_resource_from_hash_loaded(GString::from(content_hash)) {
                if let Some(resource) =
                    content_provider.get_texture_from_hash(GString::from(content_hash))
                {
                    material.set_texture(param, resource.upcast());
                }
                return true;
            } else {
                return false;
            }
        }
        DclSourceTex::AvatarTexture(_user_id) => {
            // TODO: implement load avatar texture
        }

        #[cfg(not(feature = "use_ffmpeg"))]
        DclSourceTex::VideoTexture(_video_entity_id) => {
            // TODO: set a texture with a `without-video build` message
        }
        #[cfg(feature = "use_ffmpeg")]
        DclSourceTex::VideoTexture(video_entity_id) => {
            if let Some(node) = _scene
                .godot_dcl_scene
                .get_godot_entity_node(video_entity_id)
            {
                if let Some(data) = &node.video_player_data {
                    material.set_texture(param, data.video_sink.texture.clone().upcast());
                    return true;
                }
            }
            return false;
        }
    }

    true
}<|MERGE_RESOLUTION|>--- conflicted
+++ resolved
@@ -17,11 +17,7 @@
 };
 use godot::{
     engine::{
-<<<<<<< HEAD
-        base_material_3d::{Feature, ShadingMode, Transparency},
-=======
         base_material_3d::{Feature, Flags, ShadingMode, Transparency},
->>>>>>> 3b001aee
         MeshInstance3D, StandardMaterial3D,
     },
     prelude::*,
@@ -128,10 +124,7 @@
                         godot_material.set_specular(0.0);
 
                         godot_material.set_shading_mode(ShadingMode::UNSHADED);
-<<<<<<< HEAD
-=======
                         godot_material.set_flag(Flags::ALBEDO_TEXTURE_FORCE_SRGB, true);
->>>>>>> 3b001aee
                         godot_material
                             .set_albedo(unlit.diffuse_color.0.to_godot().linear_to_srgb());
                     }
@@ -147,21 +140,12 @@
                             .multiply(pbr.emissive_intensity.0);
 
                         // In the Mobile renderer, HDR will be capped at 2.0 so we'll have to reduce the energy multiplier to be able to see fluctuations in energy
-<<<<<<< HEAD
-                        godot_material.set_emission_energy_multiplier(0.1);
-
-                        // In the same way, godot uses sRGB instead of linear colors.
-                        godot_material.set_emission(emission.to_godot().linear_to_srgb());
-
-                        godot_material.set_feature(Feature::EMISSION, true);
-=======
                         godot_material.set_emission_energy_multiplier(0.2);
 
                         // In the same way, godot uses sRGB instead of linear colors.
                         godot_material.set_emission(emission.to_godot().linear_to_srgb());
                         godot_material.set_feature(Feature::EMISSION, true);
                         godot_material.set_flag(Flags::ALBEDO_TEXTURE_FORCE_SRGB, true);
->>>>>>> 3b001aee
                         godot_material.set_albedo(pbr.albedo_color.0.to_godot().linear_to_srgb());
                     }
                 }
