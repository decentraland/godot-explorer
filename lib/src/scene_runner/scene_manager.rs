--- conflicted
+++ resolved
@@ -598,7 +598,6 @@
                 .trigger_areas
                 .cleanup(self.pool_manager.borrow_mut().physics_area());
 
-<<<<<<< HEAD
             // Cleanup Rust references first (doesn't free nodes yet)
             scene.cleanup();
 
@@ -606,19 +605,6 @@
             // This is safer than manually calling remove_child + queue_free separately
             // because queue_free schedules everything atomically for end of frame
             scene.godot_dcl_scene.free_root_nodes();
-=======
-            scene.godot_dcl_scene.root_node_ui.queue_free();
-            scene.godot_dcl_scene.root_node_3d.queue_free();
-
-            self.base_mut()
-                .remove_child(&scene.godot_dcl_scene.root_node_3d.upcast::<Node>());
-
-            let node_ui = scene.godot_dcl_scene.root_node_ui.clone().upcast::<Node>();
-
-            if node_ui.get_parent().is_some() {
-                self.base_ui.remove_child(&node_ui);
-            }
->>>>>>> 6e85cd9a
 
             self.sorted_scene_ids.retain(|x| x != scene_id);
             self.dying_scene_ids.retain(|x| x != scene_id);
@@ -954,16 +940,11 @@
                 .insert(SceneEntityId::PLAYER, InternalPlayerData { inside: false });
 
             // leave it orphan! it will be re-added when you are in the scene, and deleted on scene deletion
-<<<<<<< HEAD
             // Use call_deferred to avoid "Parent node is busy" errors during rapid scene transitions
             self.base_ui.call_deferred(
-                "remove_child".into(),
+                "remove_child",
                 &[scene.godot_dcl_scene.root_node_ui.clone().to_variant()],
             );
-=======
-            self.base_ui
-                .remove_child(&scene.godot_dcl_scene.root_node_ui.clone().upcast::<Node>());
->>>>>>> 6e85cd9a
         }
 
         if let Some(scene) = self.scenes.get_mut(&self.current_parcel_scene_id) {
