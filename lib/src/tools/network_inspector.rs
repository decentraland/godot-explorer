--- conflicted
+++ resolved
@@ -200,35 +200,6 @@
     fn request_changed(&self, id: u32) {}
 
     #[func]
-<<<<<<< HEAD
-    pub fn get_request(&self, id: u32) -> Dictionary {
-        let mut dict = Dictionary::new();
-        if let Some(request) = self.requests.get(&NetworkInspectorId(id)) {
-            let _ = dict.insert("requested_at", request.requested_at);
-            let _ = dict.insert(
-                "response_received_at",
-                request.response_received_at.unwrap_or(0.0),
-            );
-            let _ = dict.insert(
-                "response_payload_received_at",
-                request.response_payload_received_at.unwrap_or(0.0),
-            );
-            let _ = dict.insert("url", request.request.url.as_str());
-            let _ = dict.insert("method", request.request.method.as_str());
-
-            let headers = {
-                let mut dict = Dictionary::new();
-                if let Some(headers) = &request.request.headers {
-                    for (key, value) in headers.iter() {
-                        let _ = dict.insert(key.as_str().to_string(), value.as_str().to_string());
-                    }
-                }
-                dict
-            };
-            let _ = dict.insert("headers", headers);
-        }
-        dict
-=======
     fn get_request_count(&self) -> u32 {
         self.requests.len() as u32
     }
@@ -238,7 +209,6 @@
         self.requests
             .get(&NetworkInspectorId::from_u32(id))
             .cloned()
->>>>>>> 465a8f79
     }
 }
 
