--- conflicted
+++ resolved
@@ -210,19 +210,11 @@
         self.base_mut().add_child(new_avatar.clone().upcast());
 
         // Setup trigger detection with the assigned entity_id
-<<<<<<< HEAD
-        // scene_id=-1 means this is a remote avatar (not a scene NPC)
-=======
->>>>>>> f32ed323
         // NOTE: This must be called AFTER add_child so that _ready() has been called
         // and the @onready trigger_detector variable is initialized
         new_avatar.call(
             "setup_trigger_detection".into(),
-<<<<<<< HEAD
-            &[(-1_i32).to_variant(), entity_id.as_i32().to_variant()],
-=======
             &[entity_id.as_i32().to_variant()],
->>>>>>> f32ed323
         );
 
         self.avatar_godot_scene
