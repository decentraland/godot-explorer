use godot::{
<<<<<<< HEAD
    builtin::{ Dictionary, GString},
=======
    builtin::{meta::ToGodot, Array, Dictionary, GString},
>>>>>>> ac16f70e
    obj::Gd,
    prelude::*,
};

use crate::comms::profile::UserProfile;

use super::avatar_type::DclAvatarWireFormat;

#[derive(GodotClass)]
#[class(base=RefCounted, init)]
pub struct DclUserProfile {
    pub inner: UserProfile,
}

impl DclUserProfile {
    pub fn from_gd(inner: UserProfile) -> Gd<Self> {
        Gd::from_init_fn(|_base| Self { inner })
    }
}

#[godot_api]
impl DclUserProfile {
    #[func]
    fn equal(&self, other: Gd<DclUserProfile>) -> bool {
        self.inner == other.bind().inner
    }

    #[func]
    fn duplicated(&self) -> Gd<DclUserProfile> {
        Self::from_gd(self.inner.clone())
    }

    /// Returns a copy of the inner avatar. Use `set_avatar` to modify the avatar.
    #[func]
    fn get_avatar(&self) -> Gd<DclAvatarWireFormat> {
        DclAvatarWireFormat::from_gd(self.inner.content.avatar.clone())
    }

    #[func]
    fn get_base_url(&self) -> GString {
        GString::from(self.inner.base_url.clone())
    }

    #[func]
    fn has_connected_web3(&self) -> bool {
        self.inner.content.has_connected_web3.unwrap_or_default()
    }

    #[func]
    fn get_name(&self) -> GString {
        GString::from(self.inner.content.name.clone())
    }

    #[func]
    fn has_claimed_name(&self) -> bool {
        self.inner.content.has_claimed_name.unwrap_or(false)
    }

    #[func]
    fn get_description(&self) -> GString {
        GString::from(self.inner.content.description.clone())
    }

    #[func]
    fn get_ethereum_address(&self) -> GString {
        GString::from(self.inner.content.eth_address.clone())
    }

    #[func]
    fn set_description(&mut self, description: GString) {
        self.inner.content.description = description.to_string();
    }

    #[func]
    fn set_name(&mut self, name: GString) {
        self.inner.content.name = name.to_string();
    }

    #[func]
    fn set_has_connected_web3(&mut self, has_connected_web3: bool) {
        self.inner.content.has_connected_web3 = Some(has_connected_web3);
    }

    #[func]
    fn set_has_claimed_name(&mut self, has_claimed_name: bool) {
        self.inner.content.has_claimed_name = Some(has_claimed_name);
    }

    #[func]
    fn set_avatar(&mut self, avatar: Gd<DclAvatarWireFormat>) {
        self.inner.content.avatar = avatar.bind().inner.clone();
    }

    #[func]
    pub fn increment_profile_version(&mut self) {
        self.inner.content.version += 1;
        self.inner.version = self.inner.content.version as u32;
    }

    #[func]
    fn get_profile_version(&self) -> u32 {
        self.inner.content.version as u32
    }

    #[func]
    pub fn from_godot_dictionary(dictionary: Dictionary) -> Gd<DclUserProfile> {
        let value = godot::classes::Json::stringify(&dictionary.to_variant());
        DclUserProfile::from_gd(json5::from_str(value.to_string().as_str()).unwrap_or_default())
    }

    #[func]
    pub fn to_godot_dictionary(&self) -> Dictionary {
        let value = serde_json::to_string(&self.inner).unwrap_or_default();
        let value = godot::classes::Json::parse_string(&value);
        value.to::<Dictionary>()
    }

    #[func]
    pub fn get_blocked(&self) -> Array<GString> {
        let mut arr = Array::new();
        if let Some(blocked) = &self.inner.content.blocked {
            for addr in blocked {
                arr.push(GString::from(addr.as_str()));
            }
        }
        arr
    }

    #[func]
    pub fn get_muted(&self) -> Array<GString> {
        let mut arr = Array::new();
        if let Some(muted) = &self.inner.content.muted {
            for addr in muted {
                arr.push(GString::from(addr.as_str()));
            }
        }
        arr
    }

    #[func]
    pub fn set_blocked(&mut self, blocked_list: Array<GString>) {
        let blocked_set: std::collections::HashSet<String> =
            blocked_list.iter_shared().map(|s| s.to_string()).collect();
        self.inner.content.blocked = if blocked_set.is_empty() {
            None
        } else {
            Some(blocked_set)
        };
    }

    #[func]
    pub fn set_muted(&mut self, muted_list: Array<GString>) {
        let muted_set: std::collections::HashSet<String> =
            muted_list.iter_shared().map(|s| s.to_string()).collect();
        self.inner.content.muted = if muted_set.is_empty() {
            None
        } else {
            Some(muted_set)
        };
    }
}<|MERGE_RESOLUTION|>--- conflicted
+++ resolved
@@ -1,9 +1,5 @@
 use godot::{
-<<<<<<< HEAD
     builtin::{ Dictionary, GString},
-=======
-    builtin::{meta::ToGodot, Array, Dictionary, GString},
->>>>>>> ac16f70e
     obj::Gd,
     prelude::*,
 };
@@ -126,7 +122,7 @@
         let mut arr = Array::new();
         if let Some(blocked) = &self.inner.content.blocked {
             for addr in blocked {
-                arr.push(GString::from(addr.as_str()));
+                arr.push(&GString::from(addr.as_str()));
             }
         }
         arr
@@ -137,7 +133,7 @@
         let mut arr = Array::new();
         if let Some(muted) = &self.inner.content.muted {
             for addr in muted {
-                arr.push(GString::from(addr.as_str()));
+                arr.push(&GString::from(addr.as_str()));
             }
         }
         arr
